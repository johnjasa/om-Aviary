--- conflicted
+++ resolved
@@ -160,24 +160,12 @@
             }
         }
 
-<<<<<<< HEAD
-        prob = AviaryProblem(phase_info, mission_method="simple",
-                             mass_method="FLOPS", reports=False)
+        prob = AviaryProblem(reports=False)
 
         # Load aircraft and options data from user
         # Allow for user overrides here
         prob.load_inputs("models/test_aircraft/aircraft_for_bench_GwFm.csv",
-                         engine_builder=SimpleTestEngine())
-=======
-        csv_path = pkg_resources.resource_filename(
-            "aviary", "models/test_aircraft/aircraft_for_bench_GwFm.csv")
-
-        prob = AviaryProblem(reports=False)
-
-        # Load aircraft and options data from user
-        # Allow for user overrides here
-        prob.load_inputs(csv_path, phase_info, engine_builder=SimpleTestEngine())
->>>>>>> 2113a7d9
+                         phase_info, engine_builder=SimpleTestEngine())
 
         # Have checks for clashing user inputs
         # Raise warnings or errors depending on how clashing the issues are
