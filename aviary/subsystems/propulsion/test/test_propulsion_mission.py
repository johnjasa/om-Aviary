import unittest

import numpy as np
import openmdao
import openmdao.api as om
from openmdao.utils.assert_utils import assert_check_partials, assert_near_equal
from packaging import version

from aviary.subsystems.propulsion.engine_deck import EngineDeck
from aviary.subsystems.propulsion.propulsion_mission import (
    PropulsionMission, PropulsionSum)
from aviary.utils.aviary_values import AviaryValues
from aviary.utils.preprocessors import preprocess_propulsion
from aviary.utils.functions import get_path
from aviary.validation_cases.validation_tests import get_flops_inputs
from aviary.variable_info.variables import Aircraft, Dynamic, Mission


# class PropulsionMissionTest(unittest.TestCase):
#     def setUp(self):
#         self.prob = om.Problem()

#     @unittest.skipIf(version.parse(openmdao.__version__) < version.parse("3.26"), "Skipping due to OpenMDAO version being too low (<3.26)")
#     def test_case_1(self):
#         # 'clean' test using GASP-derived engine deck
#         nn = 20

#         filename = get_path(
#             'models/engines/turbofan_24k_1.deck')

#         options = AviaryValues()
#         options.set_val(Aircraft.Engine.DATA_FILE, filename)
#         options.set_val(Aircraft.Engine.NUM_ENGINES, 2)
#         options.set_val(Aircraft.Engine.SUBSONIC_FUEL_FLOW_SCALER, 1.0)
#         options.set_val(Aircraft.Engine.SUPERSONIC_FUEL_FLOW_SCALER, 1.0)
#         options.set_val(Aircraft.Engine.FUEL_FLOW_SCALER_CONSTANT_TERM, 0.0)
#         options.set_val(Aircraft.Engine.FUEL_FLOW_SCALER_LINEAR_TERM, 1.0)
#         options.set_val(Aircraft.Engine.CONSTANT_FUEL_CONSUMPTION, 0.0, units='lbm/h')
#         options.set_val(Aircraft.Engine.SCALE_PERFORMANCE, True)
#         options.set_val(Mission.Summary.FUEL_FLOW_SCALER, 1.0)
#         options.set_val(Aircraft.Engine.SCALE_FACTOR, 0.5)
#         options.set_val(Aircraft.Engine.GENERATE_FLIGHT_IDLE, False)
#         options.set_val(Aircraft.Engine.IGNORE_NEGATIVE_THRUST, False)
#         options.set_val(Aircraft.Engine.FLIGHT_IDLE_THRUST_FRACTION, 0.0)
#         options.set_val(Aircraft.Engine.FLIGHT_IDLE_MAX_FRACTION, 1.0)
#         options.set_val(Aircraft.Engine.FLIGHT_IDLE_MIN_FRACTION, 0.08)
#         options.set_val(Aircraft.Engine.GEOPOTENTIAL_ALT, False)
#         options.set_val(Aircraft.Engine.INTERPOLATION_METHOD, 'slinear')

#         engine = EngineDeck(options=options)
#         preprocess_propulsion(options, [engine])

#         self.prob.model = PropulsionMission(num_nodes=nn, aviary_options=options)

#         IVC = om.IndepVarComp(Dynamic.Mission.MACH,
#                               np.linspace(0, 0.8, nn),
#                               units='unitless')
#         IVC.add_output(Dynamic.Mission.ALTITUDE,
#                        np.linspace(0, 40000, nn),
#                        units='ft')
#         IVC.add_output(Dynamic.Mission.THROTTLE,
#                        np.linspace(1, 0.7, nn),
#                        units='unitless')
#         self.prob.model.add_subsystem('IVC', IVC, promotes=['*'])

#         self.prob.setup(force_alloc_complex=True)
#         self.prob.set_val(Aircraft.Engine.SCALE_FACTOR, options.get_val(
#             Aircraft.Engine.SCALE_FACTOR), units='unitless')

#         self.prob.run_model()

#         thrust = self.prob.get_val(Dynamic.Mission.THRUST_TOTAL, units='lbf')
#         fuel_flow = self.prob.get_val(
#             Dynamic.Mission.FUEL_FLOW_RATE_NEGATIVE_TOTAL, units='lbm/h')

#         expected_thrust = np.array([26559.90955398, 24186.4637312, 21938.65874407,
#                                     19715.77939805, 17507.00655484, 15461.29892872,
#                                     13781.56317005, 12281.64477782, 10975.64977233,
#                                     9457.34056514,  7994.85977229,  7398.22905691,
#                                     7147.50679938,  6430.71565916,  5774.57932944,
#                                     5165.15558103,  4583.1380952,  3991.15088149,
#                                     3338.98524687, 2733.56788119])

#         expected_fuel_flow = np.array([-14707.1792863, -14065.2831058, -13383.11681516,
#                                        -12535.21693425, -11524.37848035, -10514.44342419,
#                                        -9697.03653898,  -8936.66146966, -8203.85487648,
#                                        -8447.54167564,  -8705.14277314,  -7470.29404109,
#                                        -5980.15247732,  -5493.23821772,  -5071.79842346,
#                                        -4660.12833977,  -4260.89619679,  -3822.61002621,
#                                        -3344.41332545,  -2889.68646353])

#         assert_near_equal(thrust, expected_thrust, tolerance=1e-10)
#         assert_near_equal(fuel_flow, expected_fuel_flow, tolerance=1e-10)

#         partial_data = self.prob.check_partials(out_stream=None, method="cs")
#         assert_check_partials(partial_data, atol=1e-10, rtol=1e-10)

#     def test_propulsion_sum(self):
#         nn = 2
#         options = AviaryValues()
#         options.set_val(Aircraft.Engine.NUM_ENGINES, np.array([3, 2]))
#         # it doesn't matter what goes in engine models, as long as it is length 2
#         options.set_val('engine_models', [1, 1])
#         self.prob.model = om.Group()
#         self.prob.model.add_subsystem('propsum',
#                                       PropulsionSum(num_nodes=nn,
#                                                     aviary_options=options),
#                                       promotes=['*'])

#         self.prob.setup(force_alloc_complex=True)

#         self.prob.set_val(Dynamic.Mission.THRUST, np.array(
#             [[500.4, 423.001], [325, 6780]]))
#         self.prob.set_val(Dynamic.Mission.THRUST_MAX,
#                           np.array([[602.11, 3554], [100, 9000]]))
#         self.prob.set_val(Dynamic.Mission.FUEL_FLOW_RATE_NEGATIVE,
#                           np.array([[123, -221.44], [-765.2, -1]]))
#         self.prob.set_val(Dynamic.Mission.ELECTRIC_POWER,
#                           np.array([[3.01, -12], [484.2, 8123]]))
#         self.prob.set_val(Dynamic.Mission.NOX_RATE,
#                           np.array([[322, 4610], [1.54, 2.844]]))

#         self.prob.run_model()

#         thrust = self.prob.get_val(Dynamic.Mission.THRUST_TOTAL, units='lbf')
#         thrust_max = self.prob.get_val(Dynamic.Mission.THRUST_MAX_TOTAL, units='lbf')
#         fuel_flow = self.prob.get_val(
#             Dynamic.Mission.FUEL_FLOW_RATE_NEGATIVE_TOTAL, units='lb/h')
#         electric_power = self.prob.get_val(
#             Dynamic.Mission.ELECTRIC_POWER_TOTAL, units='kW')
#         nox = self.prob.get_val(Dynamic.Mission.NOX_RATE_TOTAL, units='lb/h')

#         expected_thrust = np.array([2347.202, 14535])
#         expected_thrust_max = np.array([8914.33, 18300])
#         expected_fuel_flow = np.array([-73.88, -2297.6])
#         expected_electric_power = np.array([-14.97, 17698.6])
#         expected_nox = np.array([10186, 10.308])

#         assert_near_equal(thrust, expected_thrust, tolerance=1e-12)
#         assert_near_equal(thrust_max, expected_thrust_max, tolerance=1e-12)
#         assert_near_equal(fuel_flow, expected_fuel_flow, tolerance=1e-12)
#         assert_near_equal(electric_power, expected_electric_power, tolerance=1e-12)
#         assert_near_equal(nox, expected_nox, tolerance=1e-12)

#         partial_data = self.prob.check_partials(out_stream=None, method="cs")
#         assert_check_partials(partial_data, atol=1e-10, rtol=1e-10)

#     def test_case_2(self):
#         # takes the large single aisle 2 test case and add a second set of engines to test summation
#         nn = 20

#         options = get_flops_inputs('LargeSingleAisle2FLOPS')

#         engine = options.get_val('engine_models')[0]
#         engine2 = options.deepcopy().get_val('engine_models')[0]
#         engine2.name = 'engine2'
#         preprocess_propulsion(options, [engine, engine2])

#         self.prob.model = PropulsionMission(num_nodes=20, aviary_options=options)

#         self.prob.model.add_subsystem(Dynamic.Mission.MACH,
#                                       om.IndepVarComp(Dynamic.Mission.MACH,
#                                                       np.linspace(0, 0.85, nn),
#                                                       units='unitless'),
#                                       promotes=['*'])

#         self.prob.model.add_subsystem(
#             Dynamic.Mission.ALTITUDE,
#             om.IndepVarComp(
#                 Dynamic.Mission.ALTITUDE,
#                 np.linspace(0, 40000, nn),
#                 units='ft'),
#             promotes=['*'])
#         throttle = np.linspace(1.0, 0.6, nn)
#         self.prob.model.add_subsystem(
#             Dynamic.Mission.THROTTLE, om.IndepVarComp(Dynamic.Mission.THROTTLE, np.vstack((throttle, throttle)).transpose(), units='unitless'), promotes=['*'])

#         self.prob.setup(force_alloc_complex=True)
#         self.prob.set_val(Aircraft.Engine.SCALE_FACTOR, [0.975], units='unitless')

#         self.prob.run_model()

#         thrust = self.prob.get_val(Dynamic.Mission.THRUST_TOTAL, units='lbf')
#         fuel_flow = self.prob.get_val(
#             Dynamic.Mission.FUEL_FLOW_RATE_NEGATIVE_TOTAL, units='lbm/h')
#         nox_rate = self.prob.get_val(Dynamic.Mission.NOX_RATE_TOTAL, units='lbm/h')

#         expected_thrust = np.array([103583.64726051,  92899.15059987,  82826.62014006,  73006.74478288,
#                                     63491.73778033,  55213.71927899,  48317.05801159,  42277.98362824,
#                                     36870.43915515,  29716.58670587,  26271.29434561,  24680.25359966,
#                                     22043.65303425,  19221.1253513,  16754.1861966,   14405.43665682,
#                                     12272.31373152,  10141.72397926,   7869.3816548,    5792.62871788])

#         expected_fuel_flow = np.array([-38238.66614438, -36078.76817864, -33777.65206416, -31057.41872898,
#                                        -28036.92997813, -25279.48301301, -22902.98616678, -20749.08916211,
#                                        -19058.23299911, -19972.32193796, -17701.86829646, -14370.68121827,
#                                        -12584.1724091,  -11320.06786905, -10192.11938107,  -9100.08365082,
#                                        -8100.4835652,   -7069.62950088,  -5965.78834865,  -4914.94081538])

#         expected_nox_rate = np.array(
#             [0., 0., 0., 0., 0., 0., 0., 0., 0., 0., 0., 0., 0., 0., 0., 0., 0., 0., 0., 0.])

#         assert_near_equal(thrust, expected_thrust, tolerance=1e-10)
#         assert_near_equal(fuel_flow, expected_fuel_flow, tolerance=1e-10)
#         assert_near_equal(nox_rate, expected_nox_rate, tolerance=1e-9)

#         partial_data = self.prob.check_partials(out_stream=None, method="cs")
#         assert_check_partials(partial_data, atol=1e-10, rtol=1e-10)


<<<<<<< HEAD
class TurboPropTest(unittest.TestCase):
    def setUp(self):
        self.prob = om.Problem()

    @unittest.skipIf(version.parse(openmdao.__version__) < version.parse("3.26"), "Skipping due to OpenMDAO version being too low (<3.26)")
    def test_case_1(self):
        # 'clean' test using GASP-derived engine deck
        nn = 20

        filename = get_path(
            'models/engines/PT6.deck')

        options = AviaryValues()
        options.set_val(Aircraft.Engine.DATA_FILE, filename)
        options.set_val(Aircraft.Engine.NUM_ENGINES, 2)
        options.set_val(Aircraft.Engine.SUBSONIC_FUEL_FLOW_SCALER, 1.0)
        options.set_val(Aircraft.Engine.SUPERSONIC_FUEL_FLOW_SCALER, 1.0)
        options.set_val(Aircraft.Engine.FUEL_FLOW_SCALER_CONSTANT_TERM, 0.0)
        options.set_val(Aircraft.Engine.FUEL_FLOW_SCALER_LINEAR_TERM, 1.0)
        options.set_val(Aircraft.Engine.CONSTANT_FUEL_CONSUMPTION, 0.0, units='lbm/h')
        options.set_val(Aircraft.Engine.SCALE_PERFORMANCE, True)
        options.set_val(Mission.Summary.FUEL_FLOW_SCALER, 1.0)
        options.set_val(Aircraft.Engine.SCALE_FACTOR, 1)
        options.set_val(Aircraft.Engine.GENERATE_FLIGHT_IDLE, False)
        options.set_val(Aircraft.Engine.IGNORE_NEGATIVE_THRUST, False)
        options.set_val(Aircraft.Engine.FLIGHT_IDLE_THRUST_FRACTION, 0.0)
        options.set_val(Aircraft.Engine.FLIGHT_IDLE_MAX_FRACTION, 1.0)
        options.set_val(Aircraft.Engine.FLIGHT_IDLE_MIN_FRACTION, 0.08)
        options.set_val(Aircraft.Engine.GEOPOTENTIAL_ALT, False)
        options.set_val(Aircraft.Engine.INTERPOLATION_METHOD, 'slinear')

        from aviary.HMT_STD.prop_performance import PropPerf

        prop_group = om.Group()
        pp = prop_group.add_subsystem(
            'pp',
            PropPerf(),
            promotes_inputs=['*'],
            promotes_outputs=["*"],
        )

        pp.set_input_defaults('tipspd', 800, units="ft/s")
        pp.set_input_defaults('vktas', 0, units="knot")
        pp.options.set(num_blade=4)
        pp.options.set(num_nodes=20)
        pp.options.set(compute_blockage_factor=True)
        # prop_group.setup()

        engine = TurboPropDeck(options=options, prop_model=prop_group)
        preprocess_propulsion(options, [engine])

        self.prob.model = PropulsionMission(num_nodes=nn, aviary_options=options)

        IVC = om.IndepVarComp(Dynamic.Mission.MACH,
                              np.linspace(0, 0.8, nn),
                              units='unitless')
        IVC.add_output(Dynamic.Mission.ALTITUDE,
                       np.linspace(0, 40000, nn),
                       units='ft')
        IVC.add_output(Dynamic.Mission.THROTTLE,
                       np.linspace(1, 0.7, nn),
                       units='unitless')
        self.prob.model.add_subsystem('IVC', IVC, promotes=['*'])

        self.prob.setup(force_alloc_complex=True)
        self.prob.set_val(Aircraft.Engine.SCALE_FACTOR, options.get_val(
            Aircraft.Engine.SCALE_FACTOR), units='unitless')

        self.prob.set_val('diam_prop', 10.5, units="ft")
        self.prob.set_val('act_fac', 114.0, units="unitless")
        self.prob.set_val('cli', 0.5, units="unitless")
        self.prob.set_val('DiamNac_DiamProp', 0.275, units="unitless")

        self.prob.run_model()

        thrust = self.prob.get_val(Dynamic.Mission.THRUST_TOTAL, units='lbf')
        fuel_flow = self.prob.get_val(
            Dynamic.Mission.FUEL_FLOW_RATE_NEGATIVE_TOTAL, units='lbm/h')
        print(thrust)
        print(fuel_flow)


=======
>>>>>>> 20aa8579
if __name__ == "__main__":
    unittest.main()<|MERGE_RESOLUTION|>--- conflicted
+++ resolved
@@ -208,90 +208,5 @@
 #         assert_check_partials(partial_data, atol=1e-10, rtol=1e-10)
 
 
-<<<<<<< HEAD
-class TurboPropTest(unittest.TestCase):
-    def setUp(self):
-        self.prob = om.Problem()
-
-    @unittest.skipIf(version.parse(openmdao.__version__) < version.parse("3.26"), "Skipping due to OpenMDAO version being too low (<3.26)")
-    def test_case_1(self):
-        # 'clean' test using GASP-derived engine deck
-        nn = 20
-
-        filename = get_path(
-            'models/engines/PT6.deck')
-
-        options = AviaryValues()
-        options.set_val(Aircraft.Engine.DATA_FILE, filename)
-        options.set_val(Aircraft.Engine.NUM_ENGINES, 2)
-        options.set_val(Aircraft.Engine.SUBSONIC_FUEL_FLOW_SCALER, 1.0)
-        options.set_val(Aircraft.Engine.SUPERSONIC_FUEL_FLOW_SCALER, 1.0)
-        options.set_val(Aircraft.Engine.FUEL_FLOW_SCALER_CONSTANT_TERM, 0.0)
-        options.set_val(Aircraft.Engine.FUEL_FLOW_SCALER_LINEAR_TERM, 1.0)
-        options.set_val(Aircraft.Engine.CONSTANT_FUEL_CONSUMPTION, 0.0, units='lbm/h')
-        options.set_val(Aircraft.Engine.SCALE_PERFORMANCE, True)
-        options.set_val(Mission.Summary.FUEL_FLOW_SCALER, 1.0)
-        options.set_val(Aircraft.Engine.SCALE_FACTOR, 1)
-        options.set_val(Aircraft.Engine.GENERATE_FLIGHT_IDLE, False)
-        options.set_val(Aircraft.Engine.IGNORE_NEGATIVE_THRUST, False)
-        options.set_val(Aircraft.Engine.FLIGHT_IDLE_THRUST_FRACTION, 0.0)
-        options.set_val(Aircraft.Engine.FLIGHT_IDLE_MAX_FRACTION, 1.0)
-        options.set_val(Aircraft.Engine.FLIGHT_IDLE_MIN_FRACTION, 0.08)
-        options.set_val(Aircraft.Engine.GEOPOTENTIAL_ALT, False)
-        options.set_val(Aircraft.Engine.INTERPOLATION_METHOD, 'slinear')
-
-        from aviary.HMT_STD.prop_performance import PropPerf
-
-        prop_group = om.Group()
-        pp = prop_group.add_subsystem(
-            'pp',
-            PropPerf(),
-            promotes_inputs=['*'],
-            promotes_outputs=["*"],
-        )
-
-        pp.set_input_defaults('tipspd', 800, units="ft/s")
-        pp.set_input_defaults('vktas', 0, units="knot")
-        pp.options.set(num_blade=4)
-        pp.options.set(num_nodes=20)
-        pp.options.set(compute_blockage_factor=True)
-        # prop_group.setup()
-
-        engine = TurboPropDeck(options=options, prop_model=prop_group)
-        preprocess_propulsion(options, [engine])
-
-        self.prob.model = PropulsionMission(num_nodes=nn, aviary_options=options)
-
-        IVC = om.IndepVarComp(Dynamic.Mission.MACH,
-                              np.linspace(0, 0.8, nn),
-                              units='unitless')
-        IVC.add_output(Dynamic.Mission.ALTITUDE,
-                       np.linspace(0, 40000, nn),
-                       units='ft')
-        IVC.add_output(Dynamic.Mission.THROTTLE,
-                       np.linspace(1, 0.7, nn),
-                       units='unitless')
-        self.prob.model.add_subsystem('IVC', IVC, promotes=['*'])
-
-        self.prob.setup(force_alloc_complex=True)
-        self.prob.set_val(Aircraft.Engine.SCALE_FACTOR, options.get_val(
-            Aircraft.Engine.SCALE_FACTOR), units='unitless')
-
-        self.prob.set_val('diam_prop', 10.5, units="ft")
-        self.prob.set_val('act_fac', 114.0, units="unitless")
-        self.prob.set_val('cli', 0.5, units="unitless")
-        self.prob.set_val('DiamNac_DiamProp', 0.275, units="unitless")
-
-        self.prob.run_model()
-
-        thrust = self.prob.get_val(Dynamic.Mission.THRUST_TOTAL, units='lbf')
-        fuel_flow = self.prob.get_val(
-            Dynamic.Mission.FUEL_FLOW_RATE_NEGATIVE_TOTAL, units='lbm/h')
-        print(thrust)
-        print(fuel_flow)
-
-
-=======
->>>>>>> 20aa8579
 if __name__ == "__main__":
     unittest.main()