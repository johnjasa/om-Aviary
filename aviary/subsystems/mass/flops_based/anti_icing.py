--- conflicted
+++ resolved
@@ -23,23 +23,15 @@
             desc='collection of Aircraft/Mission specific options')
 
     def setup(self):
-<<<<<<< HEAD
-        engine_count = len(self.options['aviary_options'].get_val(
-=======
         num_engine_type = len(self.options['aviary_options'].get_val(
->>>>>>> 7bd3f9f1
             Aircraft.Engine.NUM_ENGINES))
 
         add_aviary_input(self, Aircraft.AntiIcing.MASS_SCALER, val=1.0)
 
         add_aviary_input(self, Aircraft.Fuselage.MAX_WIDTH, val=0.0)
 
-<<<<<<< HEAD
-        add_aviary_input(self, Aircraft.Nacelle.AVG_DIAMETER, val=np.zeros(engine_count))
-=======
         add_aviary_input(self, Aircraft.Nacelle.AVG_DIAMETER,
                          val=np.zeros(num_engine_type))
->>>>>>> 7bd3f9f1
 
         add_aviary_input(self, Aircraft.Wing.SPAN, val=0.0)
 
