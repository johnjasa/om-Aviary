--- conflicted
+++ resolved
@@ -288,11 +288,7 @@
             - any additional keyword arguments required by OpenMDAO for the fixed
               variable.
         """
-<<<<<<< HEAD
-        engine_count = len(aviary_inputs.get_val(Aircraft.Engine.NUM_ENGINES))
-=======
         num_engine_type = len(aviary_inputs.get_val(Aircraft.Engine.NUM_ENGINES))
->>>>>>> 7bd3f9f1
         params = {}
 
         if self.code_origin is FLOPS:
@@ -349,11 +345,7 @@
                               Aircraft.Nacelle.LAMINAR_FLOW_UPPER,
                               Aircraft.Nacelle.WETTED_AREA]
                 for var in param_vars:
-<<<<<<< HEAD
-                    params[var] = {'shape': (engine_count, ), 'static_target': True}
-=======
                     params[var] = {'shape': (num_engine_type, ), 'static_target': True}
->>>>>>> 7bd3f9f1
 
         return params
 
