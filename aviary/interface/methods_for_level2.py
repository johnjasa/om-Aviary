import csv
import warnings
from packaging import version
import inspect
from pathlib import Path
from datetime import datetime

import numpy as np

import dymos as dm
from dymos.utils.misc import _unspecified

import openmdao.api as om
from openmdao.utils.units import convert_units
from openmdao.utils.units import valid_units

from aviary.constants import GRAV_ENGLISH_LBM, RHO_SEA_LEVEL_ENGLISH
from aviary.mission.flops_based.phases.build_landing import Landing
from aviary.mission.flops_based.phases.build_takeoff import Takeoff
from aviary.mission.flops_based.phases.simple_energy_phase import EnergyPhase
from aviary.mission.gasp_based.ode.groundroll_ode import GroundrollODE
from aviary.mission.gasp_based.ode.params import ParamPort
from aviary.mission.gasp_based.ode.unsteady_solved.unsteady_solved_ode import \
    UnsteadySolvedODE
from aviary.mission.gasp_based.phases.time_integration_traj import FlexibleTraj
from aviary.mission.gasp_based.phases.time_integration_phases import SGMCruise
from aviary.mission.gasp_based.phases.accel_phase import get_accel
from aviary.mission.gasp_based.phases.ascent_phase import get_ascent
from aviary.mission.gasp_based.phases.climb_phase import get_climb
from aviary.mission.gasp_based.phases.desc_phase import get_descent
from aviary.mission.gasp_based.phases.groundroll_phase import get_groundroll
from aviary.mission.gasp_based.phases.landing_group import LandingSegment
from aviary.mission.gasp_based.phases.rotation_phase import get_rotation
from aviary.mission.gasp_based.phases.taxi_group import TaxiSegment
from aviary.mission.gasp_based.phases.v_rotate_comp import VRotateComp
from aviary.mission.gasp_based.polynomial_fit import PolynomialFit
from aviary.subsystems.premission import CorePreMission
from aviary.mission.gasp_based.ode.breguet_cruise_ode import BreguetCruiseODESolution
from aviary.utils.functions import set_aviary_initial_values, Null, create_opts2vals, add_opts2vals, promote_aircraft_and_mission_vars
from aviary.utils.process_input_decks import create_vehicle
from aviary.utils.preprocessors import preprocess_crewpayload
from aviary.interface.utils.check_phase_info import check_phase_info
from aviary.utils.aviary_values import AviaryValues

from aviary.variable_info.functions import setup_trajectory_params, override_aviary_vars
from aviary.variable_info.variables import Aircraft, Mission, Dynamic
from aviary.variable_info.enums import AnalysisScheme, ProblemType, SpeedType, AlphaModes
from aviary.variable_info.variable_meta_data import _MetaData as BaseMetaData
from aviary.variable_info.variables_in import VariablesIn

from aviary.subsystems.propulsion.engine_deck import EngineDeck
from aviary.subsystems.propulsion.propulsion_builder import CorePropulsionBuilder
from aviary.subsystems.geometry.geometry_builder import CoreGeometryBuilder
from aviary.subsystems.mass.mass_builder import CoreMassBuilder
from aviary.subsystems.aerodynamics.aerodynamics_builder import CoreAerodynamicsBuilder
from aviary.utils.preprocessors import preprocess_propulsion
from aviary.utils.merge_variable_metadata import merge_meta_data
from aviary.variable_info.variables import Aircraft, Mission, Dynamic

from aviary.interface.default_phase_info.gasp_fiti import create_gasp_based_ascent_phases, create_gasp_based_descent_phases
from aviary.mission.gasp_based.idle_descent_estimation import descent_range_and_fuel
from aviary.mission.flops_based.phases.phase_utils import get_initial


def wrapped_convert_units(val_unit_tuple, new_units):
    """
    Wrapper for OpenMDAO's convert_units function.

    Parameters
    ----------
    val_unit_tuple : tuple
        Tuple of the form (value, units) where value is a float and units is a
        string.
    new_units : string
        New units to convert to.

    Returns
    -------
    float
        Value converted to new units.
    """
    value, units = val_unit_tuple

    # can't convert units on None; return None
    if value is None:
        return None

    if isinstance(value, (list, tuple)):
        return [convert_units(v, units, new_units) for v in value]
    else:
        return convert_units(value, units, new_units)


class PreMissionGroup(om.Group):
    def configure(self):
        external_outputs = promote_aircraft_and_mission_vars(self)

        statics = self.core_subsystems
        override_aviary_vars(statics, statics.options["aviary_options"],
                             external_overrides=external_outputs,
                             manual_overrides=statics.manual_overrides)


class PostMissionGroup(om.Group):
    def configure(self):
        promote_aircraft_and_mission_vars(self)


class AviaryProblem(om.Problem):
    """
    Main class for instantiating, formulating, and solving Aviary problems.

    On a basic level, this problem object is all the conventional user needs
    to interact with. Looking at the three "levels" of use cases, from simplest
    to most complicated, we have:

    Level 1: users interact with Aviary through input files (.csv or .yaml, TBD)
    Level 2: users interact with Aviary through a Python interface
    Level 3: users can modify Aviary's workings through Python and OpenMDAO

    This Problem object is simply a specialized OpenMDAO Problem that has
    additional methods to help users create and solve Aviary problems.
    """

    def __init__(self, phase_info, mission_method, mass_method, analysis_scheme=AnalysisScheme.COLLOCATION, **kwargs):
        super().__init__(**kwargs)

        self.timestamp = datetime.now()

        self.model = om.Group()
        self.pre_mission = PreMissionGroup()
        self.post_mission = PostMissionGroup()

        self.aviary_inputs = None

        # create a new dictionary that only contains the phases from phase_info
        self.phase_info = {}
        for phase_name in phase_info:
            if 'external_subsystems' not in phase_info[phase_name]:
                phase_info[phase_name]['external_subsystems'] = []

            if phase_name not in ['pre_mission', 'post_mission']:
                self.phase_info[phase_name] = phase_info[phase_name]

        # pre_mission and post_mission are stored in their own dictionaries.
        if 'pre_mission' in phase_info:
            self.pre_mission_info = phase_info['pre_mission']
        else:
            self.pre_mission_info = {'include_takeoff': True,
                                     'external_subsystems': []}

        if 'post_mission' in phase_info:
            self.post_mission_info = phase_info['post_mission']
        else:
            self.post_mission_info = {'include_landing': True,
                                      'external_subsystems': [],
                                      'constrain_range': False}

        self.traj = None

        if mission_method == "FLOPS":
            raise NotImplementedError(
                "The FLOPS mission method is no longer supported in Aviary. Please use the `simple` mission method. This might require updating your `phase_info` object defintion.")

        self.mission_method = mission_method
        self.mass_method = mass_method
        self.analysis_scheme = analysis_scheme

        # set up core subsystems
        if self.mission_method == "solved":
            everything_else_origin = "GASP"
        elif self.mission_method == "simple":
            everything_else_origin = "FLOPS"
        else:
            everything_else_origin = self.mission_method

        prop = CorePropulsionBuilder('core_propulsion')
        mass = CoreMassBuilder('core_mass', code_origin=mass_method)
        aero = CoreAerodynamicsBuilder(
            'core_aerodynamics', code_origin=everything_else_origin)

        # TODO These values are currently hardcoded, in future should come from user
        both_geom = False
        code_origin_to_prioritize = None

        # which geometry methods should be used, or both?
        geom_code_origin = None
        if (everything_else_origin == 'FLOPS') and (mass_method == 'FLOPS'):
            geom_code_origin = 'FLOPS'
        elif (everything_else_origin == 'GASP') and (mass_method == 'GASP'):
            geom_code_origin = 'GASP'
        else:
            both_geom = True

        # which geometry method gets prioritized in case of conflicting outputs
        if not code_origin_to_prioritize:
            if everything_else_origin == 'GASP':
                code_origin_to_prioritize = 'GASP'
            elif everything_else_origin == 'FLOPS':
                code_origin_to_prioritize = 'FLOPS'

        geom = CoreGeometryBuilder('core_geometry',
                                   code_origin=geom_code_origin,
                                   use_both_geometries=both_geom,
                                   code_origin_to_prioritize=code_origin_to_prioritize)

        self.core_subsystems = {'propulsion': prop,
                                'geometry': geom,
                                'mass': mass,
                                'aerodynamics': aero}

    def load_inputs(self, input_filename, engine_builder=None):
        """
        This method loads the aviary_values inputs and options that the
        user specifies. They could specify files to load and values to
        replace here as well.

        This method is not strictly necessary; a user could also supply
        an AviaryValues object of their own.
        """
        self.engine_builder = engine_builder
        self.aviary_inputs, self.initial_guesses = create_vehicle(input_filename)

        aviary_inputs = self.aviary_inputs

        if self.mission_method == "GASP":
            aviary_inputs.set_val(Mission.Summary.CRUISE_MASS_FINAL,
                                  val=self.initial_guesses['cruise_mass_final'], units='lbm')
            aviary_inputs.set_val(Mission.Summary.GROSS_MASS,
                                  val=self.initial_guesses['actual_takeoff_mass'], units='lbm')

            self.cruise_mass_final = aviary_inputs.get_val(
                Mission.Summary.CRUISE_MASS_FINAL, units='lbm')
            self.target_range = aviary_inputs.get_val(
                Mission.Design.RANGE, units='NM')
            self.cruise_mach = aviary_inputs.get_val(Mission.Design.MACH)

        # TODO optionally accept which subsystems to load from phase_info
        subsystems = self.core_subsystems
        default_mission_subsystems = [
            subsystems['aerodynamics'], subsystems['propulsion']]
        self.ode_args = dict(aviary_options=aviary_inputs,
                             core_subsystems=default_mission_subsystems)

        if engine_builder is None:
            engine = EngineDeck(options=aviary_inputs)
        else:
            engine = engine_builder

        preprocess_propulsion(aviary_inputs, [engine])

        self._update_metadata_from_subsystems()

        self.aviary_inputs = aviary_inputs
        return aviary_inputs

    def _update_metadata_from_subsystems(self):
        self.meta_data = BaseMetaData.copy()

        variables_to_pop = []

        # loop through phase_info and external subsystems
        for phase_name in self.phase_info:
            external_subsystems = self._get_all_subsystems(
                self.phase_info[phase_name]['external_subsystems'])
            for subsystem in external_subsystems:
                meta_data = subsystem.meta_data.copy()

                state_info = subsystem.get_states()
                for state in state_info:
                    variables_to_pop.append(state)
                    variables_to_pop.append(state_info[state]['rate_source'])

                arg_spec = inspect.getfullargspec(subsystem.get_controls)
                if 'phase_name' in arg_spec.args:
                    control_dicts = subsystem.get_controls(
                        phase_name=phase_name)
                else:
                    control_dicts = subsystem.get_controls()

                for control_name, control_dict in control_dicts.items():
                    variables_to_pop.append(control_name)

                for output in subsystem.get_outputs():
                    variables_to_pop.append(output)

                for parameter in subsystem.get_parameters():
                    variables_to_pop.append(parameter)

                self.meta_data = merge_meta_data([self.meta_data, meta_data])

        variables_to_pop = list(set(variables_to_pop))

        for variable in variables_to_pop:
            if variable in self.meta_data:
                self.meta_data.pop(variable)

    def check_inputs(self):
        """
        This method checks the user-supplied input values for any potential problems.
        These problems include variable names that are not recognized in Aviary,
        conflicting options or values, or units mismatching.
        """
        check_phase_info(self.phase_info, self.mission_method)

        for phase_name in self.phase_info:
            for external_subsystem in self.phase_info[phase_name]['external_subsystems']:
                self.aviary_inputs = external_subsystem.preprocess_inputs(
                    self.aviary_inputs)

        # TODO find preprocessors a permanent home
        # PREPROCESSORS #
        # Fill in anything missing in the options with computed defaults.
        preprocess_crewpayload(self.aviary_inputs)

    def add_pre_mission_systems(self):
        """
        Add pre-mission systems to the Aviary problem. These systems are executed before the mission
        and are also known as the "pre_mission" group.

        Depending on the mission model specified (`FLOPS` or `GASP`), this method adds various subsystems
        to the aircraft model. For the `FLOPS` mission model, a takeoff phase is added using the Takeoff class
        with the number of engines and airport altitude specified. For the `GASP` mission model, three subsystems
        are added: a TaxiSegment subsystem, an ExecComp to calculate the time to initiate gear and flaps,
        and an ExecComp to calculate the speed at which to initiate rotation. All subsystems are promoted with
        aircraft and mission inputs and outputs as appropriate.

        A user can override this method with their own pre-mission systems as desired.
        """
        pre_mission = self.pre_mission
        self.model.add_subsystem('pre_mission', pre_mission,
                                 promotes_inputs=['aircraft:*', 'mission:*'],
                                 promotes_outputs=['aircraft:*', 'mission:*'],)

        if 'linear_solver' in self.pre_mission_info:
            pre_mission.linear_solver = self.pre_mission_info['linear_solver']

        if 'nonlinear_solver' in self.pre_mission_info:
            pre_mission.nonlinear_solver = self.pre_mission_info['nonlinear_solver']

        self._add_premission_external_subsystems()

        subsystems = self.core_subsystems
        default_subsystems = [subsystems['propulsion'],
                              subsystems['geometry'],
                              subsystems['aerodynamics'],
                              subsystems['mass'],]

        pre_mission.add_subsystem(
            'core_subsystems',
            CorePreMission(
                aviary_options=self.aviary_inputs,
                subsystems=default_subsystems,
                process_overrides=False,
            ),
            promotes_inputs=['*'],
            promotes_outputs=['*'])

        if not self.pre_mission_info['include_takeoff']:
            return

        # Check for 'GASP' mission method
        if self.mission_method == "GASP":
            self._add_gasp_takeoff_systems()

        # Check for 'FLOPS' mission method
        elif self.mission_method == "simple":
            self._add_flops_takeoff_systems()

    def _add_flops_takeoff_systems(self):
        # Initialize takeoff options
        takeoff_options = Takeoff(
            airport_altitude=0.,  # ft
            num_engines=self.aviary_inputs.get_val(Aircraft.Engine.NUM_ENGINES)
        )

        # Build and add takeoff subsystem
        takeoff = takeoff_options.build_phase(False)
        self.model.add_subsystem(
            'takeoff', takeoff, promotes_inputs=['aircraft:*', 'mission:*'],
            promotes_outputs=['mission:*'])

    def _add_gasp_takeoff_systems(self):
        # Create options to values
        OptionsToValues = create_opts2vals(
            [Aircraft.CrewPayload.NUM_PASSENGERS,
                Mission.Design.CRUISE_ALTITUDE, ])
        add_opts2vals(self.model, OptionsToValues, self.aviary_inputs)

        # Add thrust-to-weight ratio subsystem
        self.model.add_subsystem(
            'tw_ratio',
            om.ExecComp(
                f'TW_ratio = Fn_SLS / (takeoff_mass * {GRAV_ENGLISH_LBM})',
                TW_ratio={'units': "unitless"},
                Fn_SLS={'units': 'lbf'},
                takeoff_mass={'units': 'lbm'},
            ),
            promotes_inputs=[('Fn_SLS', Aircraft.Propulsion.TOTAL_SCALED_SLS_THRUST),
                             ('takeoff_mass', Mission.Summary.GROSS_MASS)],
            promotes_outputs=[('TW_ratio', Aircraft.Design.THRUST_TO_WEIGHT_RATIO)],
        )

        self.cruise_alt = self.aviary_inputs.get_val(
            Mission.Design.CRUISE_ALTITUDE, units='ft')

        # Add taxi subsystem
        self.model.add_subsystem(
            "taxi", TaxiSegment(**(self.ode_args)),
            promotes_inputs=['aircraft:*', 'mission:*'],
        )

        if self.analysis_scheme is AnalysisScheme.COLLOCATION:
            # Add event transformation subsystem
            self.model.add_subsystem(
                "event_xform",
                om.ExecComp(
                    ["t_init_gear=m*tau_gear+b", "t_init_flaps=m*tau_flaps+b"], units="s"
                ),
                promotes_inputs=[
                    "tau_gear",
                    "tau_flaps",
                    ("m", Mission.Takeoff.ASCENT_DURATION),
                    ("b", Mission.Takeoff.ASCENT_T_INTIIAL),
                ],
                promotes_outputs=["t_init_gear", "t_init_flaps"],
            )

        # Calculate speed at which to initiate rotation
        self.model.add_subsystem(
            "vrot",
            om.ExecComp(
                "Vrot = ((2 * mass * g) / (rho * wing_area * CLmax))**0.5 + dV1 + dVR",
                Vrot={"units": "ft/s"},
                mass={"units": "lbm"},
                CLmax={"units": "unitless"},
                g={"units": "lbf/lbm", "val": GRAV_ENGLISH_LBM},
                rho={"units": "slug/ft**3", "val": RHO_SEA_LEVEL_ENGLISH},
                wing_area={"units": "ft**2"},
                dV1={
                    "units": "ft/s",
                    "desc": "Increment of engine failure decision speed above stall",
                },
                dVR={
                    "units": "ft/s",
                    "desc": "Increment of takeoff rotation speed above engine failure "
                    "decision speed",
                },
            ),
            promotes_inputs=[
                ("wing_area", Aircraft.Wing.AREA),
                ("dV1", Mission.Takeoff.DECISION_SPEED_INCREMENT),
                ("dVR", Mission.Takeoff.ROTATION_SPEED_INCREMENT),
                ("CLmax", Mission.Takeoff.LIFT_COEFFICIENT_MAX),
            ],
            promotes_outputs=[('Vrot', Mission.Takeoff.ROTATION_VELOCITY)]
        )

    def _add_premission_external_subsystems(self):
        """
        This private method adds each external subsystem to the pre-mission subsystem and
        a mass component that captures external subsystem masses for use in mass buildups.

        Firstly, the method iterates through all external subsystems in the pre-mission
        information. For each subsystem, it builds the pre-mission instance of the
        subsystem.

        Secondly, the method collects the mass names of the added subsystems. This
        expression is then used to define an ExecComp (a component that evaluates a
        simple equation given input values).

        The method promotes the input and output of this ExecComp to the top level of the
        pre-mission object, allowing this calculated subsystem mass to be accessed
        directly from the pre-mission object.
        """

        mass_names = []
        # Loop through all the phases in this subsystem.
        for external_subsystem in self.pre_mission_info['external_subsystems']:
            # Get all the subsystem builders for this phase.
            subsystem_premission = external_subsystem.build_pre_mission(
                self.aviary_inputs)

            if subsystem_premission is not None:
                self.pre_mission.add_subsystem(external_subsystem.name,
                                               subsystem_premission)

                mass_names.extend(external_subsystem.get_mass_names())

        if mass_names:
            formatted_names = []
            for name in mass_names:
                formatted_name = name.replace(':', '_')
                formatted_names.append(formatted_name)

            # Define the expression for computing the sum of masses
            expr = 'subsystem_mass = ' + ' + '.join(formatted_names)

            promotes_inputs_list = [(formatted_name, original_name)
                                    for formatted_name, original_name in zip(formatted_names, mass_names)]

            # Create the ExecComp
            self.pre_mission.add_subsystem('external_comp_sum', om.ExecComp(expr, units='kg'),
                                           promotes_inputs=promotes_inputs_list,
                                           promotes_outputs=[
                ('subsystem_mass', Aircraft.Design.EXTERNAL_SUBSYSTEMS_MASS)])

    def _get_gasp_phase(self, phase_name):
        # Get the phase options for the specified phase name
        phase_options = self.phase_info[phase_name]

        if 'cruise' in phase_name:
            phase = dm.AnalyticPhase(
                ode_class=BreguetCruiseODESolution,
                ode_init_kwargs=self.ode_args,
                num_nodes=5,
            )

            # Time here is really the independent variable through which we are integrating.
            # In the case of the Breguet Range ODE, it's mass.
            # We rely on mass being monotonically non-increasing across the phase.
            phase.set_time_options(
                name='mass',
                fix_initial=False,
                fix_duration=False,
                units="lbm",
                targets="mass",
                initial_bounds=(10.e3, 500_000),
                initial_ref=100_000,
                duration_bounds=(-50000, -10),
                duration_ref=50000,
            )

            phase.add_parameter(Dynamic.Mission.ALTITUDE, opt=False,
                                val=self.phase_info['climb2']['final_alt'][0], units=self.phase_info['climb2']['final_alt'][1])
            phase.add_parameter(Dynamic.Mission.MACH, opt=False,
                                val=self.phase_info['climb2']['mach_cruise'])
            phase.add_parameter("initial_distance", opt=False, val=0.0,
                                units="NM", static_target=True)
            phase.add_parameter("initial_time", opt=False, val=0.0,
                                units="s", static_target=True)

            phase.add_timeseries_output("time", units="s")

        else:
            # Create a Radau transcription scheme object with the specified num_segments and order
            transcription = dm.Radau(
                num_segments=phase_options['num_segments'],
                order=phase_options['order'],
                compressed=True,
                solve_segments=False)

            # Create a dictionary of phase functions
            phase_functions = {
                'groundroll': get_groundroll,
                'rotation': get_rotation,
                'ascent': get_ascent,
                'accel': get_accel
            }

            # Set the phase function based on the phase name
            if 'climb' in phase_name:
                phase_functions[phase_name] = get_climb
            elif 'desc' in phase_name:
                phase_functions[phase_name] = get_descent

            # Get the phase function corresponding to the phase name
            phase_func = phase_functions.get(phase_name)

            # Calculate the phase by calling the phase function
            # with the transcription object and remaining phase options
            trimmed_phase_options = {k: v for k, v in phase_options.items(
            ) if k not in ['num_segments', 'order', 'initial_guesses', 'throttle_setting', 'external_subsystems']}

            # define expected units for each phase option
            expected_units = {
                'alt': 'ft',
                'mass': 'lbm',
                'distance': 'ft',
                'time': 's',
                'duration': 's',
                'initial': 's',
                'EAS': 'kn',
                'TAS': 'kn',
                'angle': 'deg',
                'pitch': 'deg',
                'normal': 'lbf',
                'final_alt': 'ft',
                'required_available_climb_rate': 'ft/min',
            }

            if phase_name in ['accel', 'climb1', 'climb2', 'desc1', 'desc2']:
                expected_units['distance'] = 'NM'

            # loop through all trimmed_phase_options and call wrapped_convert_units with the correct expected units
            for key, value in trimmed_phase_options.items():
                for expected_key, expected_unit in expected_units.items():
                    if key.startswith(expected_key):
                        trimmed_phase_options[key] = wrapped_convert_units(
                            value, expected_unit)

            phase = phase_func(
                ode_args=self.ode_args,
                transcription=transcription,
                **trimmed_phase_options)

            phase.add_control(
                Dynamic.Mission.THROTTLE, targets=Dynamic.Mission.THROTTLE, units='unitless',
                opt=False, lower=0.0, upper=1.0
            )

        phase.timeseries_options['use_prefix'] = True

        return phase

    def _add_groundroll_eq_constraint(self, phase):
        """
        Add an equality constraint to the problem to ensure that the TAS at the end of the
        groundroll phase is equal to the rotation velocity at the start of the rotation phase.
        """
        self.model.add_subsystem(
            "groundroll_boundary",
            om.EQConstraintComp(
                "TAS",
                eq_units="ft/s",
                normalize=True,
                add_constraint=True,
            ),
        )
        self.model.connect(Mission.Takeoff.ROTATION_VELOCITY,
                           "groundroll_boundary.rhs:TAS")
        self.model.connect(
            "traj.groundroll.states:TAS",
            "groundroll_boundary.lhs:TAS",
            src_indices=[-1],
            flat_src_indices=True,
        )

        ascent_tx = phase.options["transcription"]
        ascent_num_nodes = ascent_tx.grid_data.num_nodes
        self.model.add_subsystem(
            "h_fit",
            PolynomialFit(N_cp=ascent_num_nodes),
            promotes_inputs=["t_init_gear", "t_init_flaps"],
        )

    def _get_flops_phase(self, phase_name, phase_idx):
        base_phase_options = self.phase_info[phase_name]
        fix_duration = base_phase_options['user_options']['fix_duration']

        # We need to exclude some things from the phase_options that we pass down
        # to the phases. Intead of "popping" keys, we just create new outer dictionaries.

        phase_options = {}
        for key, val in base_phase_options.items():
            if key != 'user_options':
                phase_options[key] = val

        phase_options['user_options'] = {}
        for key, val in base_phase_options['user_options'].items():
            if key != 'fix_duration':
                phase_options['user_options'][key] = val

        # TODO optionally accept which subsystems to load from phase_info
        subsystems = self.core_subsystems
        default_mission_subsystems = [
            subsystems['aerodynamics'], subsystems['propulsion']]

        if self.mission_method == "simple":
            phase_object = EnergyPhase.from_phase_info(
                phase_name, phase_options, default_mission_subsystems, meta_data=self.meta_data)

            phase = phase_object.build_phase(aviary_options=self.aviary_inputs)

            # TODO: add logic to filter which phases get which controls.
            # right now all phases get all controls added from every subsystem.
            # for example, we might only want ELECTRIC_SHAFT_POWER applied during the climb phase.
            all_subsystems = self._get_all_subsystems(
                phase_options['external_subsystems'])

            # loop through all_subsystems and call `get_controls` on each subsystem
            for subsystem in all_subsystems:
                # add the controls from the subsystems to each phase
                arg_spec = inspect.getfullargspec(subsystem.get_controls)
                if 'phase_name' in arg_spec.args:
                    control_dicts = subsystem.get_controls(
                        phase_name=phase_name)
                else:
                    control_dicts = subsystem.get_controls()
                for control_name, control_dict in control_dicts.items():
                    phase.add_control(control_name, **control_dict)

            user_options = AviaryValues(phase_options.get('user_options', ()))

            fix_initial = user_options.get_val("fix_initial")
            if "fix_initial_time" in user_options:
                fix_initial_time = user_options.get_val("fix_initial_time")
            else:
                fix_initial_time = get_initial(fix_initial, "time", True)

            input_initial = False
            if self.mission_method == "simple":
                user_options.set_val('initial_ref', 10., 'min')
                duration_bounds = user_options.get_val("duration_bounds", 'min')
                user_options.set_val(
                    'duration_ref', (duration_bounds[0] + duration_bounds[1]) / 2., 'min')
                if phase_idx > 0:
                    input_initial = True

            if fix_initial_time or input_initial:
                phase.set_time_options(
                    fix_initial=fix_initial_time, fix_duration=fix_duration, units='s',
                    duration_bounds=user_options.get_val("duration_bounds", 's'),
                    duration_ref=user_options.get_val("duration_ref", 's'),
                )
            elif phase_name == 'descent':  # TODO: generalize this logic for all phases
                phase.set_time_options(
                    fix_initial=False, fix_duration=False, units='s',
                    duration_bounds=user_options.get_val("duration_bounds", 's'),
                    duration_ref=user_options.get_val("duration_ref", 's'),
                    initial_bounds=user_options.get_val("initial_bounds", 's'),
                    initial_ref=user_options.get_val("initial_ref", 's'),
                )
            else:  # TODO: figure out how to handle this now that fix_initial is dict
                phase.set_time_options(
                    fix_initial=fix_initial, fix_duration=fix_duration, units='s',
                    duration_bounds=user_options.get_val("duration_bounds", 's'),
                    duration_ref=user_options.get_val("duration_ref", 's'),
                    initial_bounds=user_options.get_val("initial_bounds", 's'),
                    initial_ref=user_options.get_val("initial_ref", 's'),
                )

            phase.timeseries_options['use_prefix'] = True

            return phase

    def _get_solved_phase(self, phase_name):
        phase_options = self.phase_info[phase_name]

        takeoff_mass = self.aviary_inputs.get_val(
            Mission.Design.GROSS_MASS, units='lbm')
        climb_mach = 0.8
        solve_segments = False

        if phase_name == "groundroll":
            groundroll_trans = dm.Radau(
                num_segments=phase_options['num_segments'], order=3, compressed=True, solve_segments="forward",
            )

            phase = dm.Phase(
                ode_class=GroundrollODE,
                ode_init_kwargs=self.ode_args,
                transcription=groundroll_trans,
            )

            phase.set_time_options(fix_initial=True, fix_duration=False,
                                   units="kn", name="TAS",
                                   duration_bounds=wrapped_convert_units(
                                       phase_options['duration_bounds'], 'kn'),
                                   duration_ref=wrapped_convert_units(
                                       phase_options['duration_ref'], 'kn'),
                                   initial_ref=wrapped_convert_units(
                                       phase_options['initial_ref'], 'kn'),
                                   )

            phase.set_state_options("time", rate_source="dt_dv", units="s",
                                    fix_initial=True, fix_final=False, ref=1., defect_ref=1.)

            phase.set_state_options("mass", rate_source="dmass_dv",
                                    fix_initial=True, fix_final=False, lower=1, upper=195_000, ref=takeoff_mass, defect_ref=takeoff_mass)

            phase.set_state_options(Dynamic.Mission.RANGE, rate_source="over_a",
                                    fix_initial=True, fix_final=False, lower=0, upper=2000., ref=1.e2, defect_ref=1.e2)

            phase.add_parameter("t_init_gear", units="s",
                                static_target=True, opt=False, val=32.3)
            phase.add_parameter("t_init_flaps", units="s",
                                static_target=True, opt=False, val=44.0)
            phase.add_parameter("wing_area", units="ft**2",
                                static_target=True, opt=False, val=1370)

        else:

            trans = dm.Radau(num_segments=phase_options['num_segments'], order=3,
                             compressed=True, solve_segments=solve_segments)

            ode_args = dict(
                input_speed_type=phase_options['input_speed_type'],
                clean=phase_options['clean'],
                ground_roll=phase_options['ground_roll'],
                aviary_options=self.aviary_inputs,
                core_subsystems=self.ode_args['core_subsystems'],
                include_param_comp=True,
                balance_throttle=False
            )

            phase = dm.Phase(
                ode_class=UnsteadySolvedODE,
                ode_init_kwargs=ode_args,
                transcription=trans,
            )

            phase.add_parameter(
                Dynamic.Mission.THROTTLE,
                opt=False,
                units="unitless",
                val=phase_options['throttle_setting'],
                static_target=False)

            phase.set_time_options(fix_initial=False, fix_duration=False,
                                   units="range_units", name=Dynamic.Mission.RANGE,
                                   duration_bounds=wrapped_convert_units(
                                       phase_options['duration_bounds'], "range_units"),
                                   duration_ref=wrapped_convert_units(
                                       phase_options['duration_ref'], "range_units"),
                                   initial_bounds=wrapped_convert_units(
                                       phase_options['initial_bounds'], "range_units"),
                                   initial_ref=wrapped_convert_units(
                                       phase_options['initial_ref'], "range_units"),
                                   )

            if phase_name == "cruise" or phase_name == "descent":
                time_ref = 1.e4
            else:
                time_ref = 100.

            phase.set_state_options("time", rate_source="dt_dr", targets=['t_curr'] if 'retract' in phase_name else [],
                                    fix_initial=False, fix_final=False, ref=time_ref, defect_ref=time_ref * 1.e2)

            phase.set_state_options("mass", rate_source="dmass_dr",
                                    fix_initial=False, fix_final=False, ref=170.e3, defect_ref=170.e5,
                                    val=170.e3, units='lbm', lower=10.e3)

            phase.add_parameter("wing_area", units="ft**2",
                                static_target=True, opt=False, val=1370)

            if 'climb_at_constant_TAS' in phase_name or 'ascent' in phase_name:
                phase.add_parameter(
                    "t_init_gear", units="s", static_target=True, opt=False, val=100)
                phase.add_parameter(
                    "t_init_flaps", units="s", static_target=True, opt=False, val=100)

            if 'rotation' in phase_name:
                phase.add_polynomial_control("TAS",
                                             order=phase_options['control_order'],
                                             units="kn", val=200.0,
                                             opt=phase_options['opt'], lower=1, upper=500, ref=250)

                phase.add_polynomial_control(Dynamic.Mission.ALTITUDE,
                                             order=phase_options['control_order'],
                                             fix_initial=False,
                                             rate_targets=['dh_dr'], rate2_targets=['d2h_dr2'],
                                             opt=False, upper=40.e3, ref=30.e3, lower=-1.)

                phase.add_polynomial_control("alpha",
                                             order=phase_options['control_order'],
                                             lower=-4, upper=15,
                                             units='deg', ref=10.,
                                             val=[0., 5.],
                                             opt=phase_options['opt'])
            else:
                if 'constant_EAS' in phase_name:
                    fixed_EAS = self.phase_info[phase_name]['fixed_EAS']
                    phase.add_parameter("EAS", units="kn", val=fixed_EAS)
                elif 'constant_mach' in phase_name:
                    phase.add_parameter(
                        Dynamic.Mission.MACH,
                        units="unitless",
                        val=climb_mach)
                elif 'cruise' in phase_name:
                    self.cruise_mach = self.aviary_inputs.get_val(Mission.Design.MACH)
                    phase.add_parameter(
                        Dynamic.Mission.MACH, units="unitless", val=self.cruise_mach)
                else:
                    phase.add_polynomial_control("TAS",
                                                 order=phase_options['control_order'],
                                                 fix_initial=False,
                                                 units="kn", val=200.0,
                                                 opt=True, lower=1, upper=500, ref=250)

                phase.add_polynomial_control(Dynamic.Mission.ALTITUDE,
                                             order=phase_options['control_order'],
                                             units="ft", val=0.,
                                             fix_initial=False,
                                             rate_targets=['dh_dr'], rate2_targets=['d2h_dr2'],
                                             opt=phase_options['opt'], upper=40.e3, ref=30.e3, lower=-1.)

        phase.timeseries_options['use_prefix'] = True

        return phase

    def add_phases(self, phase_info_parameterization=None):
        """
        Add the mission phases to the problem trajectory based on the user-specified
        phase_info dictionary.

        Parameters
        ----------
        phase_info_parameterization (function, optional): A function that takes in the phase_info dictionary
            and aviary_inputs and returns modified aviary_inputs. Defaults to None.

        Returns
        -------
        traj: The Dymos Trajectory object containing the added mission phases.
        """
        if phase_info_parameterization is not None:
            self.phase_info = phase_info_parameterization(self.phase_info,
                                                          self.aviary_inputs)

        phase_info = self.phase_info

        phases = list(phase_info.keys())

        if self.analysis_scheme is AnalysisScheme.COLLOCATION:
            traj = self.model.add_subsystem('traj', dm.Trajectory())

        elif self.analysis_scheme is AnalysisScheme.SHOOTING:
            initial_mass = self.aviary_inputs.get_val(Mission.Summary.GROSS_MASS, 'lbm')

            ascent_phases = create_gasp_based_ascent_phases(
                self.ode_args,
                cruise_alt=self.cruise_alt,
                cruise_mach=self.cruise_mach)

            descent_phases = create_gasp_based_descent_phases(
                self.ode_args,
                cruise_alt=self.cruise_alt,
                cruise_mach=self.cruise_mach)

            descent_estimation = descent_range_and_fuel(
                phases=descent_phases,
                initial_mass=initial_mass,
                cruise_alt=self.cruise_alt,
                cruise_mach=self.cruise_mach)

            estimated_descent_range = descent_estimation['refined_guess']['distance_flown']
            end_of_cruise_range = self.target_range - estimated_descent_range

            estimated_descent_fuel = descent_estimation['refined_guess']['fuel_burned']

            cruise_kwargs = dict(
                input_speed_type=SpeedType.MACH,
                input_speed_units="unitless",
                ode_args=self.ode_args,
                alpha_mode=AlphaModes.REQUIRED_LIFT,
                simupy_args=dict(
                    DEBUG=True,
                    blocked_state_names=['engine.nox', 'nox',
                                         'TAS', Dynamic.Mission.FLIGHT_PATH_ANGLE],
                ),
            )
            cruise_vals = {
                'mach': {'val': self.cruise_mach, 'units': cruise_kwargs['input_speed_units']},
                'descent_fuel': {'val': estimated_descent_fuel, 'units': 'lbm'},
            }

            phases = {
                **ascent_phases,
                'cruise': {
                    'ode': SGMCruise(**cruise_kwargs),
                    'vals_to_set': cruise_vals,
                },
                **descent_phases,
            }
            full_traj = FlexibleTraj(
                Phases=phases,
                traj_final_state_output=[
                    Dynamic.Mission.MASS,
                    Dynamic.Mission.DISTANCE,
                ],
                traj_initial_state_input=[
                    Dynamic.Mission.MASS,
                    Dynamic.Mission.DISTANCE,
                    Dynamic.Mission.ALTITUDE,
                ],
                traj_event_trigger_input=[
                    # specify ODE, output_name, with units that SimuPyProblem expects
                    # assume event function is of form ODE.output_name - value
                    # third key is event_idx associated with input
                    (phases['groundroll']['ode'], "TAS", 0,),
                    (phases['climb3']['ode'], Dynamic.Mission.ALTITUDE, 0,),
                    (phases['cruise']['ode'], Dynamic.Mission.MASS, 0,),
                ],
            )
            traj = self.model.add_subsystem('traj', full_traj)
            return traj

        def add_subsystem_timeseries_outputs(phase, phase_name):
            phase_options = self.phase_info[phase_name]
            all_subsystems = self._get_all_subsystems(
                phase_options['external_subsystems'])
            for subsystem in all_subsystems:
                timeseries_to_add = subsystem.get_outputs()
                for timeseries in timeseries_to_add:
                    phase.add_timeseries_output(timeseries)

        if self.mission_method == "GASP":
            if self.analysis_scheme is AnalysisScheme.COLLOCATION:
                for idx, phase_name in enumerate(phases):
                    phase = traj.add_phase(phase_name, self._get_gasp_phase(phase_name))
                    add_subsystem_timeseries_outputs(phase, phase_name)

                    if phase_name == 'ascent':
                        self._add_groundroll_eq_constraint(phase)

        elif self.mission_method == "simple":
            for phase_idx, phase_name in enumerate(phases):
                phase = traj.add_phase(
                    phase_name, self._get_flops_phase(phase_name, phase_idx))
                add_subsystem_timeseries_outputs(phase, phase_name)

            # loop through phase_info and external subsystems
            external_parameters = {}
            for phase_name in self.phase_info:
                external_parameters[phase_name] = {}
                all_subsystems = self._get_all_subsystems(
                    self.phase_info[phase_name]['external_subsystems'])
                for subsystem in all_subsystems:
                    parameter_dict = subsystem.get_parameters()
                    for parameter in parameter_dict:
                        external_parameters[phase_name][parameter] = parameter_dict[parameter]

            traj = setup_trajectory_params(
                self.model, traj, self.aviary_inputs, phases, meta_data=self.meta_data, external_parameters=external_parameters)

        elif self.mission_method == "solved":
            target_range = self.aviary_inputs.get_val(
                Mission.Design.RANGE, units='nmi')
            takeoff_mass = self.aviary_inputs.get_val(
                Mission.Design.GROSS_MASS, units='lbm')
            climb_mach = 0.8

            for idx, phase_name in enumerate(phases):
                phase = traj.add_phase(phase_name, self._get_solved_phase(phase_name))
                add_subsystem_timeseries_outputs(phase, phase_name)

                if phase_name in phases[1:3]:
                    phase.add_path_constraint(
                        "fuselage_pitch", upper=15., units='deg', ref=15)
                if phase_name == "rotation":
                    phase.add_boundary_constraint(
                        "TAS", loc="final", upper=200., units="kn", ref=200.)
                    phase.add_boundary_constraint(
                        "normal_force", loc="final", equals=0., units="lbf", ref=10000.0)
                elif phase_name == "ascent_to_gear_retract":
                    phase.add_path_constraint("load_factor", lower=0.0, upper=1.10)
                elif phase_name == "ascent_to_flap_retract":
                    phase.add_path_constraint("load_factor", lower=0.0, upper=1.10)
                elif phase_name == "ascent":
                    phase.add_path_constraint(
                        "EAS", upper=250., units="kn", ref=250.)
                elif phase_name == 'climb_at_constant_TAS':
                    phase.add_boundary_constraint(
                        "EAS", loc="final", equals=250., units="kn", ref=250.)
                elif phase_name == "climb_at_constant_EAS":
                    pass
                elif phase_name == "climb_at_constant_EAS_to_mach":
                    phase.add_boundary_constraint(
                        Dynamic.Mission.MACH, loc="final", equals=climb_mach, units="unitless")
                elif phase_name == "climb_at_constant_mach":
                    pass
                elif phase_name == "descent":
                    phase.add_boundary_constraint(
                        Dynamic.Mission.RANGE,
                        loc="final",
                        equals=target_range,
                        units="NM",
                        ref=1.e3)
                    phase.add_boundary_constraint(
                        Dynamic.Mission.ALTITUDE,
                        loc="final",
                        equals=10.e3,
                        units="ft",
                        ref=10e3)
                    phase.add_boundary_constraint(
                        "TAS", loc="final", equals=250., units="kn", ref=250.)

                phase.add_timeseries_output(
                    Dynamic.Mission.THRUST_TOTAL, units="lbf")
                phase.add_timeseries_output("thrust_req", units="lbf")
                phase.add_timeseries_output("normal_force")
                phase.add_timeseries_output(Dynamic.Mission.MACH)
                phase.add_timeseries_output("EAS", units="kn")
                phase.add_timeseries_output("TAS", units="kn")
                phase.add_timeseries_output(Dynamic.Mission.LIFT)
                phase.add_timeseries_output("CL")
                phase.add_timeseries_output("CD")
                phase.add_timeseries_output("time")
                phase.add_timeseries_output("mass")
                phase.add_timeseries_output(Dynamic.Mission.ALTITUDE)
                phase.add_timeseries_output("gear_factor")
                phase.add_timeseries_output("flap_factor")
                phase.add_timeseries_output("alpha")
                phase.add_timeseries_output(
                    "fuselage_pitch", output_name="theta", units="deg")

                if 'rotation' in phase_name:
                    phase.add_parameter("t_init_gear", units="s",
                                        static_target=True, opt=False, val=100)
                    phase.add_parameter("t_init_flaps", units="s",
                                        static_target=True, opt=False, val=100)

        self.traj = traj

        return traj

    def add_post_mission_systems(self, include_landing=True):
        """
        Add post-mission systems to the aircraft model. This is akin to the statics group
        or the "premission_systems", but occurs after the mission in the execution order.

        Depending on the mission model specified (`FLOPS` or `GASP`), this method adds various subsystems
        to the aircraft model. For the `FLOPS` mission model, a landing phase is added using the Landing class
        with the wing area and lift coefficient specified, and a takeoff constraints ExecComp is added to enforce
        mass, range, velocity, and altitude continuity between the takeoff and climb phases. The landing subsystem
        is promoted with aircraft and mission inputs and outputs as appropriate, while the takeoff constraints ExecComp
        is only promoted with mission inputs and outputs.

        For the `GASP` mission model, four subsystems are added: a LandingSegment subsystem, an ExecComp to calculate
        the reserve fuel required, an ExecComp to calculate the overall fuel burn, and three ExecComps to calculate
        various mission objectives and constraints. All subsystems are promoted with aircraft and mission inputs and
        outputs as appropriate.

        A user can override this with their own postmission systems.
        """

        if include_landing and self.post_mission_info['include_landing']:
<<<<<<< HEAD
            if self.mission_method == "simple":
=======
            if self.mission_method == "FLOPS" or self.mission_method == "simple":
>>>>>>> 3fe40990
                self._add_flops_landing_systems()
            elif self.mission_method == "GASP":
                self._add_gasp_landing_systems()

        self.model.add_subsystem('post_mission', self.post_mission,
                                 promotes_inputs=['*'],
                                 promotes_outputs=['*'])

        # Loop through all the phases in this subsystem.
        for external_subsystem in self.post_mission_info['external_subsystems']:
            # Get all the subsystem builders for this phase.
            subsystem_postmission = external_subsystem.build_post_mission(
                self.aviary_inputs)

            if subsystem_postmission is not None:
                self.post_mission.add_subsystem(external_subsystem.name,
                                                subsystem_postmission)

        if self.mission_method == "simple":
            phases = list(self.phase_info.keys())
            ecomp = om.ExecComp('fuel_burned = initial_mass - mass_final',
                                initial_mass={'units': 'lbm'},
                                mass_final={'units': 'lbm'},
                                fuel_burned={'units': 'lbm'})

            self.post_mission.add_subsystem('fuel_burn', ecomp,
                                            promotes_outputs=['fuel_burned'])

            self.model.connect(f"traj.{phases[0]}.timeseries.states:mass",
                               "fuel_burn.initial_mass", src_indices=[0])
            self.model.connect(f"traj.{phases[-1]}.states:mass",
                               "fuel_burn.mass_final", src_indices=[-1])

            self._add_fuel_reserve_component()

            # TODO: need to add some sort of check that this value is less than the fuel capacity
            # TODO: the overall_fuel variable is the burned fuel plus the reserve, but should
            # also include the unused fuel, and the hierarchy variable name should be more clear
            ecomp = om.ExecComp('overall_fuel = fuel_burned + fuel_reserve',
                                fuel_burned={'units': 'lbm', 'shape': 1},
                                fuel_reserve={'units': 'lbm', 'shape': 1},
                                overall_fuel={'units': 'lbm'})
            self.post_mission.add_subsystem(
                'fuel_calc', ecomp,
                promotes_inputs=[
                    'fuel_burned',
                    ("fuel_reserve", Mission.Design.RESERVE_FUEL),
                ],
                promotes_outputs=[('overall_fuel', Mission.Summary.TOTAL_FUEL_MASS)])

            if 'constrain_range' in self.post_mission_info:
                if self.post_mission_info['constrain_range']:
                    target_range = self.post_mission_info['target_range']
                    self.post_mission.add_subsystem(
                        "range_constraint",
                        om.ExecComp(
                            "range_resid = target_range - actual_range",
                            range_resid={'units': 'nmi'},
                            actual_range={'units': 'nmi'},
                            target_range={
                                'val': target_range[0], 'units': target_range[1]},
                        ),
                        promotes_outputs=[
                            ("range_resid", Mission.Constraints.RANGE_RESIDUAL)],
                    )

                    self.model.connect(f"traj.{phases[-1]}.timeseries.states:range",
                                       "range_constraint.actual_range", src_indices=[-1])
                    self.model.add_constraint(
                        Mission.Constraints.RANGE_RESIDUAL, equals=0.0, ref=1.e2)

        ecomp = om.ExecComp(
            'mass_resid = operating_empty_mass + overall_fuel + payload_mass -'
            ' initial_mass',
            operating_empty_mass={'units': 'lbm'},
            overall_fuel={'units': 'lbm'},
            payload_mass={'units': 'lbm'},
            initial_mass={'units': 'lbm'},
            mass_resid={'units': 'lbm'})

        if self.mass_method == "GASP":
            payload_mass_src = Aircraft.CrewPayload.PASSENGER_PAYLOAD_MASS
        else:
            payload_mass_src = Aircraft.CrewPayload.TOTAL_PAYLOAD_MASS

        self.post_mission.add_subsystem(
            'mass_constraint', ecomp,
            promotes_inputs=[
                ('operating_empty_mass', Aircraft.Design.OPERATING_MASS),
                ('overall_fuel', Mission.Summary.TOTAL_FUEL_MASS),
                ('payload_mass', payload_mass_src),
                ('initial_mass', Mission.Design.GROSS_MASS)],
            promotes_outputs=[("mass_resid", Mission.Constraints.MASS_RESIDUAL)])

        if self.mission_method != "solved":
            self.post_mission.add_constraint(
                Mission.Constraints.MASS_RESIDUAL, equals=0.0, ref=1.e5)

    def _link_phases_helper_with_options(self, phases, option_name, var, **kwargs):
        phases_to_link = []
        for idx, phase_name in enumerate(self.phase_info):
            if self.phase_info[phase_name]['user_options'][option_name]:
                # get the name of the previous phase
                if idx > 0:
                    prev_phase_name = phases[idx - 1]
                    phases_to_link.append(prev_phase_name)
                phases_to_link.append(phase_name)
                if idx < len(phases) - 1:
                    next_phase_name = phases[idx + 1]
                    phases_to_link.append(next_phase_name)
        if len(phases_to_link) > 1:
            phases_to_link = list(dict.fromkeys(phases))
            self.traj.link_phases(phases=phases_to_link, vars=[var], **kwargs)

    def link_phases(self):
        """
        Link phases together after they've been added.

        Based on which phases the user has selected, we might need
        special logic to do the Dymos linkages correctly. Some of those
        connections for the simple GASP and FLOPS mission are shown here.
        """
        self._add_bus_variables_and_connect()

        phases = list(self.phase_info.keys())

        if len(phases) <= 1:
            return

        # In summary, the following code loops over all phases in self.phase_info, gets
        # the linked variables from each external subsystem in each phase, and stores
        # the lists of linked variables in lists_to_link. It then gets a list of
        # unique variable names from lists_to_link and loops over them, creating
        # a list of phase names for each variable and linking the phases
        # using self.traj.link_phases().

        lists_to_link = []
        for idx, phase_name in enumerate(self.phase_info):
            lists_to_link.append([])
            for external_subsystem in self.phase_info[phase_name]['external_subsystems']:
                lists_to_link[idx].extend(external_subsystem.get_linked_variables())

        # get unique variable names from lists_to_link
        unique_vars = list(set([var for sublist in lists_to_link for var in sublist]))

        # loop over unique variable names
        for var in unique_vars:
            phases_to_link = []
            for idx, phase_name in enumerate(self.phase_info):
                if var in lists_to_link[idx]:
                    phases_to_link.append(phase_name)

            if len(phases_to_link) > 1:  # TODO: hack
                self.traj.link_phases(phases=phases_to_link, vars=[var], connected=True)

        if self.mission_method == "solved":
            def add_linkage_constraint(self, phase_a, phase_b, var_b):
                self.traj.add_linkage_constraint(phase_a=phase_a,
                                                 phase_b=phase_b,
                                                 var_a='time',
                                                 var_b=var_b,
                                                 loc_a='final',
                                                 loc_b='initial',
                                                 connected=True)

            add_linkage_constraint(self, 'ascent_to_gear_retract',
                                   'ascent_to_flap_retract', 't_init_gear')
            add_linkage_constraint(self, 'ascent_to_gear_retract',
                                   'ascent', 't_init_gear')
            add_linkage_constraint(self, 'ascent_to_gear_retract',
                                   'climb_at_constant_TAS', 't_init_gear')
            add_linkage_constraint(self, 'ascent_to_flap_retract',
                                   'ascent', 't_init_flaps')
            add_linkage_constraint(self, 'ascent_to_flap_retract',
                                   'climb_at_constant_TAS', 't_init_flaps')

            self.traj.link_phases(
                phases[6:], vars=[Dynamic.Mission.ALTITUDE], ref=10.e3)
            self.traj.link_phases(phases, vars=['time'], ref=100.)
            self.traj.link_phases(phases, vars=['mass'], ref=10.e3)
            self.traj.link_phases(
                phases, vars=[Dynamic.Mission.RANGE], units='m', ref=10.e3)
            self.traj.link_phases(phases[:7], vars=['TAS'], units='kn', ref=200.)

        elif self.mission_method == "simple":
            self.traj.link_phases(
                phases, ["time", Dynamic.Mission.MASS, Dynamic.Mission.RANGE], connected=True)

            self._link_phases_helper_with_options(
                phases, 'optimize_altitude', Dynamic.Mission.ALTITUDE, ref=1.e4)
            self._link_phases_helper_with_options(
                phases, 'optimize_mach', Dynamic.Mission.MACH)

        elif self.mission_method == "GASP":
            if self.analysis_scheme is AnalysisScheme.COLLOCATION:
                self.traj.link_phases(["groundroll", "rotation", "ascent"], [
                    "time", "TAS", "mass", "distance"], connected=True)
                self.traj.link_phases(
                    ["rotation", "ascent"], ["alpha"], connected=False,
                    ref=5e1,
                )
                self.traj.add_linkage_constraint(
                    "ascent",
                    "accel",
                    "distance",
                    "distance",
                    "final",
                    "initial",
                    connected=False,
                    units="NM",
                    ref=5000.,
                )  # we use this because units from the two phases do not match up
                self.traj.link_phases(
                    phases=[
                        "ascent", "accel"], vars=[
                        "time", "mass", "TAS"], connected=True)
                self.traj.link_phases(
                    phases=["accel", "climb1", "climb2"],
                    vars=["time", Dynamic.Mission.ALTITUDE, "mass", "distance"],
                    connected=True,
                )

                self.traj.link_phases(
                    phases=["desc1", "desc2"],
                    vars=["time", "mass", "distance"],
                    connected=True,
                )

                # add all params and promote them to self.model level
                ParamPort.promote_params(
                    self.model,
                    trajs=["traj"],
                    phases=[
                        ["groundroll", "rotation", "ascent",
                            "accel", "climb1", "climb2"],
                        ["desc1", "desc2"],
                    ],
                )

                def add_linkage_constraint(self, phase_a, phase_b, var_a, var_b, connected,
                                           ref=None):
                    self.traj.add_linkage_constraint(
                        phase_a=phase_a,
                        phase_b=phase_b,
                        var_a=var_a,
                        var_b=var_b,
                        loc_a='final',
                        loc_b='initial',
                        connected=connected,
                        ref=ref
                    )

                add_linkage_constraint(self, 'climb2', 'cruise',
                                       'time', 'initial_time', True)
                add_linkage_constraint(self, 'climb2', 'cruise',
                                       'distance', 'initial_distance', True)
                add_linkage_constraint(
                    self, 'climb2', 'cruise', Dynamic.Mission.ALTITUDE, Dynamic.Mission.ALTITUDE, True)
                add_linkage_constraint(self, 'climb2', 'cruise', 'mass',
                                       'mass', False, ref=1.0e5)
                add_linkage_constraint(self, 'cruise', 'desc1', 'time', 'time', True)
                add_linkage_constraint(self, 'cruise', 'desc1',
                                       'distance', 'distance', True)
                add_linkage_constraint(
                    self, 'cruise', 'desc1', Dynamic.Mission.ALTITUDE, Dynamic.Mission.ALTITUDE, True)
                add_linkage_constraint(self, 'cruise', 'desc1', 'mass', 'mass', True)

                self.model.promotes(
                    "traj",
                    inputs=[
                        ("ascent.parameters:t_init_gear", "t_init_gear"),
                        ("ascent.parameters:t_init_flaps", "t_init_flaps"),
                        ("ascent.t_initial", Mission.Takeoff.ASCENT_T_INTIIAL),
                        ("ascent.t_duration", Mission.Takeoff.ASCENT_DURATION),
                    ],
                )

                # imitate input_initial for taxi -> groundroll
                eq = self.model.add_subsystem(
                    "link_taxi_groundroll", om.EQConstraintComp())
                eq.add_eq_output("mass", eq_units="lbm", normalize=False,
                                 ref=10000., add_constraint=True)
                self.model.connect("taxi.mass", "link_taxi_groundroll.rhs:mass")
                self.model.connect(
                    "traj.groundroll.states:mass",
                    "link_taxi_groundroll.lhs:mass",
                    src_indices=[0],
                    flat_src_indices=True,
                )

                self.model.connect("traj.ascent.timeseries.time", "h_fit.time_cp")
                self.model.connect(
                    "traj.ascent.timeseries.states:altitude", "h_fit.h_cp")

                self.model.connect(
                    "traj.desc2.timeseries.states:mass",
                    "landing.mass",
                    src_indices=[-1],
                    flat_src_indices=True,
                )

                connect_map = {
                    "traj.desc2.timeseries.states:distance": Mission.Summary.RANGE,
                    "traj.desc2.states:mass": Mission.Landing.TOUCHDOWN_MASS,
                }
            else:
                connect_map = {
                    "taxi.mass": "traj.mass_initial",
                    Mission.Takeoff.ROTATION_VELOCITY: "traj.SGMGroundroll_TAS_trigger",
                    "traj.distance_final": Mission.Summary.RANGE,
                    "traj.mass_final": Mission.Landing.TOUCHDOWN_MASS,
                    "traj.mass_final": "landing.mass",
                }

            # promote all ParamPort inputs for analytic segments as well
            param_list = list(ParamPort.param_data)
            self.model.promotes("taxi", inputs=param_list)
            self.model.promotes("landing", inputs=param_list)
            if self.analysis_scheme is AnalysisScheme.SHOOTING:
                self.model.promotes("traj", inputs=param_list)
                self.model.list_inputs()
                # self.model.promotes("traj", inputs=['ascent.ODE_group.eoms.'+Aircraft.Design.MAX_FUSELAGE_PITCH_ANGLE])

            self.model.connect("taxi.mass", "vrot.mass")

            def connect_with_common_params(self, source, target):
                self.model.connect(
                    source,
                    target,
                    src_indices=[-1],
                    flat_src_indices=True,
                )

            for source, target in connect_map.items():
                connect_with_common_params(self, source, target)

            self.model.set_input_defaults(Mission.Takeoff.ASCENT_DURATION, val=30.0)

    def add_driver(self, optimizer=None, use_coloring=None, max_iter=50, debug_print=False):
        """
        Add an optimization driver to the Aviary problem.

        Depending on the provided optimizer, the method instantiates the relevant driver (ScipyOptimizeDriver or
        pyOptSparseDriver) and sets the optimizer options. Options for 'SNOPT', 'IPOPT', and 'SLSQP' are
        specified. The method also allows for the declaration of coloring and setting debug print options.

        Parameters
        ----------
        optimizer : str
            The name of the optimizer to use. It can be "SLSQP", "SNOPT", "IPOPT" or others supported by OpenMDAO.
            If "SLSQP", it will instantiate a ScipyOptimizeDriver, else it will instantiate a pyOptSparseDriver.

        use_coloring : bool, optional
            If True (default), the driver will declare coloring, which can speed up derivative computations.

        max_iter : int, optional
            The maximum number of iterations allowed for the optimization process. Default is 50. This option is
            applicable to "SNOPT", "IPOPT", and "SLSQP" optimizers.

        debug_print : bool or list, optional
            If True, default debug print options ['desvars','ln_cons','nl_cons','objs'] will be set. If a list is
            provided, it will be used as the debug print options.

        Returns
        -------
        None
        """
        # Set defaults for optimizer and use_coloring based on analysis scheme
        if optimizer is None:
            optimizer = 'IPOPT' if self.analysis_scheme is AnalysisScheme.SHOOTING else 'SNOPT'
        if use_coloring is None:
            use_coloring = False if self.analysis_scheme is AnalysisScheme.SHOOTING else True

        # check if optimizer is SLSQP
        if optimizer == "SLSQP":
            driver = self.driver = om.ScipyOptimizeDriver()
        else:
            driver = self.driver = om.pyOptSparseDriver()

        driver.options["optimizer"] = optimizer
        if use_coloring:
            driver.declare_coloring()

        if driver.options["optimizer"] == "SNOPT":
            driver.opt_settings["Major iterations limit"] = max_iter
            driver.opt_settings["Major optimality tolerance"] = 1e-4
            driver.opt_settings["Major feasibility tolerance"] = 1e-7
            driver.opt_settings["iSumm"] = 6
        elif driver.options["optimizer"] == "IPOPT":
            driver.opt_settings['tol'] = 1.0E-6
            driver.opt_settings['mu_init'] = 1e-5
            driver.opt_settings['max_iter'] = max_iter
            driver.opt_settings['print_level'] = 5
            # for faster convergence
            driver.opt_settings['nlp_scaling_method'] = 'gradient-based'
            driver.opt_settings['alpha_for_y'] = 'safer-min-dual-infeas'
            driver.opt_settings['mu_strategy'] = 'monotone'
        elif driver.options["optimizer"] == "SLSQP":
            driver.options["tol"] = 1e-9
            driver.options["maxiter"] = max_iter
            driver.options["disp"] = True

        if debug_print:
            if isinstance(debug_print, list):
                driver.options['debug_print'] = debug_print
            else:
                driver.options['debug_print'] = ['desvars', 'ln_cons', 'nl_cons', 'objs']

    def add_design_variables(self):
        """
        Adds design variables to the Aviary problem.

        Depending on the mission model and problem type, different design variables and constraints are added.

        If using the FLOPS model, a design variable is added for the gross mass of the aircraft, with a lower bound of 100,000 lbm and an upper bound of 200,000 lbm.

        If using the GASP model, the following design variables are added depending on the mission type:
            - the initial thrust-to-weight ratio of the aircraft during ascent
            - the duration of the ascent phase
            - the time constant for the landing gear actuation
            - the time constant for the flaps actuation

        In addition, two constraints are added for the GASP model:
            - the initial altitude of the aircraft with gear extended is constrained to be 50 ft
            - the initial altitude of the aircraft with flaps extended is constrained to be 400 ft

        If solving a sizing problem, a design variable is added for the gross mass of the aircraft, and another for the gross mass of the aircraft computed during the mission. A constraint is also added to ensure that the residual range is zero.

        If solving an alternate problem, only a design variable for the gross mass of the aircraft computed during the mission is added. A constraint is also added to ensure that the residual range is zero.

        In all cases, a design variable is added for the final cruise mass of the aircraft, with no upper bound, and a residual mass constraint is added to ensure that the mass balances.

        """
        # add the engine builder `get_design_vars` dict to a collected dict from the external subsystems

        # TODO : maybe in the most general case we need to handle DVs in the mission and post-mission as well.
        # for right now we just handle pre_mission
        all_subsystems = self._get_all_subsystems()

        # loop through all_subsystems and call `get_design_vars` on each subsystem
        for subsystem in all_subsystems:
            dv_dict = subsystem.get_design_vars()
            for dv_name, dv_dict in dv_dict.items():
                self.model.add_design_var(dv_name, **dv_dict)

        if self.mission_method == "simple":
            optimize_mass = self.pre_mission_info.get('optimize_mass')
            if optimize_mass:
                self.model.add_design_var(Mission.Design.GROSS_MASS, units='lbm',
                                          lower=100.e3, upper=200.e3, ref=135.e3)

        elif self.mission_method == "GASP":
            if self.analysis_scheme is AnalysisScheme.COLLOCATION:
                # problem formulation to make the trajectory work
                self.model.add_design_var(Mission.Takeoff.ASCENT_T_INTIIAL,
                                          lower=0, upper=100, ref=30.0)
                self.model.add_design_var(Mission.Takeoff.ASCENT_DURATION,
                                          lower=1, upper=1000, ref=10.)
                self.model.add_design_var("tau_gear", lower=0.01,
                                          upper=1.0, units="s", ref=1)
                self.model.add_design_var("tau_flaps", lower=0.01,
                                          upper=1.0, units="s", ref=1)
                self.model.add_constraint(
                    "h_fit.h_init_gear", equals=50.0, units="ft", ref=50.0)
                self.model.add_constraint("h_fit.h_init_flaps",
                                          equals=400.0, units="ft", ref=400.0)

            self.problem_type = self.aviary_inputs.get_val('problem_type')

            # vehicle sizing problem
            # size the vehicle (via design GTOW) to meet a target range using all fuel capacity
            if self.problem_type is ProblemType.SIZING:
                self.model.add_design_var(
                    Mission.Design.GROSS_MASS,
                    lower=10.,
                    upper=400.e3,
                    units="lbm",
                    ref=175_000,
                )
                self.model.add_design_var(
                    Mission.Summary.GROSS_MASS,
                    lower=10.,
                    upper=400.e3,
                    units="lbm",
                    ref=175_000,
                )

                self.model.add_constraint(
                    Mission.Constraints.RANGE_RESIDUAL, equals=0, ref=10
                )
                self.model.add_subsystem(
                    "gtow_constraint",
                    om.EQConstraintComp(
                        "GTOW",
                        eq_units="lbm",
                        normalize=True,
                        add_constraint=True,
                    ),
                    promotes_inputs=[
                        ("lhs:GTOW", Mission.Design.GROSS_MASS),
                        ("rhs:GTOW", Mission.Summary.GROSS_MASS),
                    ],
                )

            # target range problem
            # fixed vehicle (design GTOW) but variable actual GTOW for off-design mission range
            elif self.problem_type is ProblemType.ALTERNATE:
                self.model.add_design_var(
                    Mission.Summary.GROSS_MASS,
                    lower=0,
                    upper=None,
                    units="lbm",
                    ref=175_000,
                )

                self.model.add_constraint(
                    Mission.Constraints.RANGE_RESIDUAL, equals=0, ref=10,
                )
            elif self.problem_type is ProblemType.FALLOUT:
                print('No design variables for Fallout missions')

    def add_objective(self, objective_type=None, ref=None):
        """
        Add the objective function based on the given objective_type and ref.

        NOTE: the ref value should be positive for values you're trying
        to minimize and negative for values you're trying to maximize.
        Please check and double-check that your ref value makes sense
        for the objective you're using.

        Parameters
        ----------
        objective_type : str
            The type of objective to add. Options are 'mass', 'hybrid_objective', 'fuel_burned', and 'fuel'.
        ref : float
            The reference value for the objective. If None, a default value will be used based on the objective type. Please see the
            `default_ref_values` dict for these default values.

        Raises
        ------
            ValueError: If an invalid problem type is provided.

        """
        # Dictionary for default reference values
        default_ref_values = {
            'mass': -5e4,
            'hybrid_objective': -5e4,
            'fuel_burned': 1e4,
            'fuel': 1e4
        }

        # Check if an objective type is specified
        if objective_type is not None:
            ref = ref if ref is not None else default_ref_values.get(objective_type, 1)

            if objective_type == 'mass':
                last_phase = list(self.traj._phases.items())[-1][1]
                last_phase.add_objective(
                    Dynamic.Mission.MASS, loc='final', ref=ref)
            elif objective_type == "hybrid_objective":
                self._add_hybrid_objective(self.phase_info)
                self.model.add_objective("obj_comp.obj")
            elif objective_type == "fuel_burned":
                self.model.add_objective("fuel_burned", ref=ref)
            elif objective_type == "fuel":
                self.model.add_objective(Mission.Objectives.FUEL, ref=ref)

        # If 'mission_method' is 'FLOPS', add a 'fuel_burned' objective
        elif self.mission_method == "simple":
            ref = ref if ref is not None else default_ref_values.get("fuel_burned", 1)
            self.model.add_objective("fuel_burned", ref=ref)

        else:  # If no 'objective_type' is specified, we handle based on 'problem_type'
            # If 'ref' is not specified, assign a default value
            ref = ref if ref is not None else 1

            if self.problem_type is ProblemType.SIZING:
                self.model.add_objective(Mission.Objectives.FUEL, ref=ref)
            elif self.problem_type is ProblemType.ALTERNATE:
                self.model.add_objective(Mission.Objectives.FUEL, ref=ref)
            elif self.problem_type is ProblemType.FALLOUT:
                self.model.add_objective(Mission.Objectives.RANGE, ref=ref)
            else:
                raise ValueError(f'{self.problem_type} is not a valid problem type.')

    def _add_bus_variables_and_connect(self):
        all_subsystems = self._get_all_subsystems()

        base_phases = list(self.phase_info.keys())

        for external_subsystem in all_subsystems:
            bus_variables = external_subsystem.get_bus_variables()
            if bus_variables is not None:
                for bus_variable in bus_variables:
                    mission_variable_name = bus_variables[bus_variable]['mission_name']

                    # check if mission_variable_name is a list
                    if not isinstance(mission_variable_name, list):
                        mission_variable_name = [mission_variable_name]

                    # loop over the mission_variable_name list and add each variable to the trajectory
                    for mission_var_name in mission_variable_name:
                        if 'mission_name' in bus_variables[bus_variable]:
                            if mission_var_name not in self.meta_data:
                                # base_units = self.model.get_io_metadata(includes=f'pre_mission.{external_subsystem.name}.{bus_variable}')[f'pre_mission.{external_subsystem.name}.{bus_variable}']['units']
                                base_units = bus_variables[bus_variable]['units']

                                shape = bus_variables[bus_variable].get(
                                    'shape', _unspecified)

                                targets = mission_var_name
                                if '.' in mission_var_name:
                                    # Support for non-hiearchy variables as parameters.
                                    mission_var_name = mission_var_name.split('.')[-1]

                                if 'phases' in bus_variables[bus_variable]:
                                    # Support for connecting bus variables into a subset of
                                    # phases.
                                    phases = bus_variables[bus_variable]['phases']

                                    for phase_name in phases:
                                        phase = getattr(self.traj.phases, phase_name)

                                        phase.add_parameter(mission_var_name, opt=False, static_target=True,
                                                            units=base_units, shape=shape, targets=targets)

                                        self.model.connect(f'pre_mission.{bus_variable}',
                                                           f'traj.{phase_name}.parameters:{mission_var_name}')

                                else:
                                    phases = base_phases

                                    self.traj.add_parameter(mission_var_name, opt=False, static_target=True,
                                                            units=base_units, shape=shape, targets={
                                                                phase_name: [mission_var_name] for phase_name in phases})

                                    self.model.connect(
                                        f'pre_mission.{bus_variable}', f'traj.parameters:'+mission_var_name)

                        if 'post_mission_name' in bus_variables[bus_variable]:
                            self.model.connect(f'pre_mission.{external_subsystem.name}.{bus_variable}',
                                               f'post_mission.{external_subsystem.name}.{bus_variables[bus_variable]["post_mission_name"]}')

    def setup(self, **kwargs):
        """
        Lightly wrappd setup() method for the problem.

        Allows us to do pre- and post-setup changes, like adding
        calls to `set_input_defaults` and do some simple `set_vals`
        if needed.
        """
        # Adding a trailing component that contains all inputs so that set_input_defaults
        # doesn't raise any errors.
        self.model.add_subsystem(
            'input_sink',
            VariablesIn(aviary_options=self.aviary_inputs,
                        meta_data=self.meta_data),
            promotes_inputs=['*'],
            promotes_outputs=['*'])

        # suppress warnings:
        # "input variable '...' promoted using '*' was already promoted using 'aircraft:*'
        with warnings.catch_warnings():

            # Set initial default values for all LEAPS aircraft variables.
            set_aviary_initial_values(
                self.model, self.aviary_inputs, meta_data=self.meta_data)

            warnings.simplefilter("ignore", om.PromotionWarning)
            super().setup(**kwargs)

    def set_initial_guesses(self):
        """
        Call `set_val` on the trajectory for states and controls to seed
        the problem with reasonable initial guesses. This is especially
        important for collocation methods.

        This method first identifies all phases in the trajectory then
        loops over each phase. If the mission method is "solved", solved guesses
        are added to the problem for each phase as those are handled differently
        than other mission types. If not solved, specific initial guesses
        are added depending on the phase and mission method. Cruise is treated
        as a special phase for GASP-based missions because it is an AnalyticPhase
        in Dymos. For this phase, we handle the initial guesses first separately
        and continue to the next phase after that. For other phases, we set the initial
        guesses for states and controls according to the information available
        in the 'initial_guesses' attribute of the phase.
        """
        # Grab the trajectory object from the model
        if self.analysis_scheme is AnalysisScheme.SHOOTING:
            if self.problem_type is ProblemType.SIZING:
                self.set_val(Mission.Summary.GROSS_MASS,
                             self.get_val(Mission.Design.GROSS_MASS))

            self.set_val("traj.SGMClimb_"+Dynamic.Mission.ALTITUDE +
                         "_trigger", val=self.cruise_alt, units="ft")

            return

        traj = self.model.traj

        # Determine which phases to loop over, fetching them from the trajectory
        phase_items = traj._phases.items()

        # Loop over each phase and set initial guesses for the state and control variables
        for idx, (phase_name, phase) in enumerate(phase_items):
            if self.mission_method == "solved":
                # If so, add solved guesses to the problem
                self._add_solved_guesses(idx, phase_name, phase)
            else:
                # If not, fetch the initial guesses specific to the phase
                guesses = self.phase_info[phase_name]['initial_guesses']

                if 'cruise' in phase_name and self.mission_method == "GASP":
                    for guess_key, guess_data in guesses.items():
                        val, units = guess_data

                        if 'mass' == guess_key:
                            # Set initial and duration mass for the analytic cruise phase.
                            # Note we are integrating over mass, not time for this phase.
                            self.set_val(f'traj.{phase_name}.t_initial',
                                         val[0], units=units)
                            self.set_val(f'traj.{phase_name}.t_duration',
                                         val[1], units=units)
                        else:
                            # Otherwise, set the value of the parameter in the trajectory phase
                            self.set_val(f'traj.{phase_name}.parameters:{guess_key}',
                                         val, units=units)

                    continue

                # If not cruise and GASP, add subsystem guesses
                self._add_subsystem_guesses(phase_name, phase)

                # Set initial guesses for states and controls for each phase
                self._add_guesses(phase_name, phase, guesses)

    def _process_guess_var(self, val, key, phase):
        """
        Process the guess variable, which can either be a float or an array of floats.

        This method is responsible for interpolating initial guesses when the user
        provides a list or array of values rather than a single float. It interpolates
        the guess values across the phase's domain for a given variable, be it a control
        or a state variable. The interpolation is performed between -1 and 1 (representing
        the normalized phase time domain), using the numpy linspace function.

        The result of this method is a single value or an array of interpolated values
        that can be used to seed the optimization problem with initial guesses.

        Parameters
        ----------
        val : float or list/array of floats
            The initial guess value(s) for a particular variable.
        key : str
            The key identifying the variable for which the initial guess is provided.
        phase : Phase
            The phase for which the variable is being set.

        Returns
        -------
        val : float or array of floats
            The processed guess value(s) to be used in the optimization problem.
        """

        # Check if val is not a single float
        if not isinstance(val, float):
            # If val is an array of values
            if len(val) > 1:
                # Get the shape of the val array
                shape = np.shape(val)

                # Generate an array of evenly spaced values between -1 and 1,
                # reshaping to match the shape of the val array
                xs = np.linspace(-1, 1, num=np.prod(shape)).reshape(shape)

                # Check if the key indicates a control or state variable
                if "controls:" in key or "states:" in key:
                    # If so, strip the first part of the key to match the variable name in phase
                    stripped_key = ":".join(key.split(":")[1:])

                    # Interpolate the initial guess values across the phase's domain
                    val = phase.interp(stripped_key, xs=xs, ys=val)
                else:
                    # If not a control or state variable, interpolate the initial guess values directly
                    val = phase.interp(key, xs=xs, ys=val)

        # Return the processed guess value(s)
        return val

    def _add_subsystem_guesses(self, phase_name, phase):
        """
        Adds the initial guesses for each subsystem of a given phase to the problem.

        This method first fetches all subsystems associated with the given phase.
        It then loops over each subsystem and fetches its initial guesses. For each
        guess, it identifies whether the guess corresponds to a state or a control
        variable and then processes the guess variable. After this, the initial
        guess is set in the problem using the `set_val` method.

        Parameters
        ----------
        phase_name : str
            The name of the phase for which the subsystem guesses are being added.
        phase : Phase
            The phase object for which the subsystem guesses are being added.
        """

        # Get all subsystems associated with the phase
        all_subsystems = self._get_all_subsystems(
            self.phase_info[phase_name]['external_subsystems'])

        # Loop over each subsystem
        for subsystem in all_subsystems:
            # Fetch the initial guesses for the subsystem
            initial_guesses = subsystem.get_initial_guesses()

            # Loop over each guess
            for key, val in initial_guesses.items():
                # Identify the type of the guess (state or control)
                type = val.pop('type')
                if 'state' in type:
                    path_string = 'states'
                elif 'control' in type:
                    path_string = 'controls'

                # Process the guess variable (handles array interpolation)
                val['val'] = self._process_guess_var(val['val'], key, phase)

                # Set the initial guess in the problem
                self.set_val(f'traj.{phase_name}.{path_string}:{key}', **val)

    def _add_guesses(self, phase_name, phase, guesses):
        """
        Adds the initial guesses for each variable of a given phase to the problem.

        This method sets the initial guesses for time, control, state, and problem-specific
        variables for a given phase. If using the GASP model, it also handles some special
        cases that are not covered in the `phase_info` object. These include initial guesses
        for mass, time, and distance, which are determined based on the phase name and other
        mission-related variables.

        Parameters
        ----------
        phase_name : str
            The name of the phase for which the guesses are being added.
        phase : Phase
            The phase object for which the guesses are being added.
        guesses : dict
            A dictionary containing the initial guesses for the phase.
        """

        # If using the GASP model, set initial guesses for the rotation mass and flight duration
        if self.mission_method == "GASP":
            rotation_mass = self.initial_guesses['rotation_mass']
            flight_duration = self.initial_guesses['flight_duration']

        if self.mission_method == "simple":
            control_keys = ["mach", "altitude"]
            state_keys = ["mass", "range"]
        else:
            control_keys = ["velocity_rate", "throttle"]
            state_keys = ["altitude", "velocity", "mass",
                          "range", "TAS", "distance", "flight_path_angle", "alpha"]
            if self.mission_method == "GASP" and phase_name == 'ascent':
                # Alpha is a control for ascent.
                control_keys.append('alpha')

        prob_keys = ["tau_gear", "tau_flaps"]

        # for the simple mission method, use the provided initial and final mach and altitude values from phase_info
        if self.mission_method == "simple":
            initial_altitude = self.phase_info[phase_name]['user_options']['initial_altitude']
            final_altitude = self.phase_info[phase_name]['user_options']['final_altitude']
            initial_mach = self.phase_info[phase_name]['user_options']['initial_mach']
            final_mach = self.phase_info[phase_name]['user_options']['final_mach']

            # add a check for the altitude units, raise an error if they are not consistent
            if initial_altitude[1] != final_altitude[1]:
                raise ValueError(
                    f"Initial and final altitude units for {phase_name} are not consistent.")
            guesses["mach"] = ([initial_mach[0], final_mach[0]], "unitless")
            guesses["altitude"] = (
                [initial_altitude[0], final_altitude[0]], initial_altitude[1])

        for guess_key, guess_data in guesses.items():
            val, units = guess_data

            # Set initial guess for time variables
            if 'times' == guess_key:
                self.set_val(f'traj.{phase_name}.t_initial',
                             val[0], units=units)
                self.set_val(f'traj.{phase_name}.t_duration',
                             val[1], units=units)

            else:
                # Set initial guess for control variables
                if guess_key in control_keys:
                    try:
                        self.set_val(f'traj.{phase_name}.controls:{guess_key}', self._process_guess_var(
                            val, guess_key, phase), units=units)
                    except KeyError:
                        try:
                            self.set_val(f'traj.{phase_name}.polynomial_controls:{guess_key}', self._process_guess_var(
                                val, guess_key, phase), units=units)
                        except KeyError:
                            self.set_val(f'traj.{phase_name}.bspline_controls:{guess_key}', self._process_guess_var(
                                val, guess_key, phase), units=units)

                # Set initial guess for state variables
                elif guess_key in state_keys:
                    self.set_val(f'traj.{phase_name}.states:{guess_key}', self._process_guess_var(
                        val, guess_key, phase), units=units)
                elif guess_key in prob_keys:
                    self.set_val(guess_key, val, units=units)
                elif ":" in guess_key:
                    self.set_val(f'traj.{phase_name}.{guess_key}', self._process_guess_var(
                        val, guess_key, phase), units=units)
                else:
                    # raise error if the guess key is not recognized
                    raise ValueError(
                        f"Initial guess key {guess_key} in {phase_name} is not recognized.")

        # We need some special logic for these following variables because GASP computes
        # initial guesses using some knowledge of the mission duration and other variables
        # that are only available after calling `create_vehicle`. Thus these initial guess
        # values are not included in the `phase_info` object.
        if 'mass' not in guesses:
            if self.mission_method == "GASP":
                # Determine a mass guess depending on the phase name
                if phase_name in ["groundroll", "rotation", "ascent", "accel", "climb1"]:
                    mass_guess = rotation_mass
                elif phase_name == "climb2":
                    mass_guess = 0.99 * rotation_mass
                elif "desc" in phase_name:
                    mass_guess = 0.9 * self.cruise_mass_final
            else:
                mass_guess = self.aviary_inputs.get_val(
                    Mission.Design.GROSS_MASS, units='lbm')
            # Set the mass guess as the initial value for the mass state variable
            self.set_val(f'traj.{phase_name}.states:mass',
                         mass_guess, units='lbm')

        if 'times' not in guesses:
            # Determine initial time and duration guesses depending on the phase name
            if 'desc1' == phase_name:
                t_initial = flight_duration*.9
                t_duration = flight_duration*.04
            elif 'desc2' in phase_name:
                t_initial = flight_duration*.94
                t_duration = 5000
            # Set the time guesses as the initial values for the time-related trajectory variables
            self.set_val(f"traj.{phase_name}.t_initial",
                         t_initial, units='s')
            self.set_val(f"traj.{phase_name}.t_duration",
                         t_duration, units='s')

        if self.mission_method == "GASP":
            if 'distance' not in guesses:
                # Determine initial distance guesses depending on the phase name
                if 'desc1' == phase_name:
                    ys = [self.target_range*.97, self.target_range*.99]
                elif 'desc2' in phase_name:
                    ys = [self.target_range*.99, self.target_range]
                # Set the distance guesses as the initial values for the distance state variable
                self.set_val(
                    f"traj.{phase_name}.states:distance", phase.interp(
                        "distance", ys=ys)
                )

    def _add_solved_guesses(self, idx, phase_name, phase):
        target_range = self.aviary_inputs.get_val(
            Mission.Design.RANGE, units='nmi')
        takeoff_mass = self.aviary_inputs.get_val(
            Mission.Design.GROSS_MASS, units='lbm')
        cruise_alt = self.aviary_inputs.get_val(
            Mission.Design.CRUISE_ALTITUDE, units='ft')

        range_guesses = np.array([  # in meters
            0.,  # 'groundroll',
            1000.,  # 'rotation',
            1500.,  # 'ascent_to_gear_retract',
            2000.,  # 'ascent_to_flap_retract',
            2500.,  # 'ascent',
            3500.,  # 'climb_at_constant_TAS',
            4500.,  # 'climb_at_constant_EAS',
            32000.,  # 'climb_at_constant_EAS_to_mach',
            300.e3,  # 'climb_at_constant_mach',
            600.e3,  # 'cruise',
            1700. * target_range,  # 'descent'
            1700. * target_range + 200000.,
        ])
        mass_guesses = np.array([
            1.0,
            0.999,
            0.999,
            0.999,
            0.998,
            0.998,
            0.998,
            0.990,
            0.969,
            0.951,
            0.873,
            0.866,
        ]) * takeoff_mass
        alt_guesses = [
            0.0,
            0.0,
            0.0,
            50.0,
            400.0,
            500.0,
            500.0,
            10000.,
            32857.,
            cruise_alt,
            cruise_alt,
            10000.,
        ]
        TAS_guesses = np.array([
            0.0,
            150.,
            200.,
            200.,
            200.,
            225.,
            251.,
            290.,
            465. * self.cruise_mach / 0.8,
            458. * self.cruise_mach / 0.8,
            483. * self.cruise_mach / 0.8,
            250.,
        ])

        mean_TAS = (TAS_guesses[1:] + TAS_guesses[:-1]) / 2. / 1.94
        range_durations = range_guesses[1:] - range_guesses[:-1]
        time_guesses = np.hstack((0., np.cumsum(range_durations / mean_TAS)))

        if phase_name != "groundroll":
            range_initial = range_guesses[idx]
            self.set_val(f"traj.{phase_name}.t_initial",
                         range_initial, units='range_units')
            self.set_val(f"traj.{phase_name}.t_duration",
                         range_guesses[idx+1] - range_initial, units='range_units')

            self.set_val(
                f"traj.{phase_name}.polynomial_controls:altitude",
                phase.interp(Dynamic.Mission.ALTITUDE, [
                    alt_guesses[idx], alt_guesses[idx + 1]]),
                units="ft",
            )

            if "constant_EAS" in phase_name or "constant_mach" in phase_name or "cruise" in phase_name:
                pass
            else:
                self.set_val(
                    f"traj.{phase_name}.polynomial_controls:TAS",
                    phase.interp(
                        "TAS", [TAS_guesses[idx], TAS_guesses[idx+1]]),
                    units="kn",
                )
        else:
            self.set_val(f"traj.{phase_name}.t_initial", 0., units='kn')
            self.set_val(f"traj.{phase_name}.t_duration", 100., units='kn')

        self.set_val(
            f"traj.{phase_name}.states:mass",
            phase.interp("mass", [mass_guesses[idx], mass_guesses[idx+1]]),
            units="lbm",
        )

        self.set_val(
            f"traj.{phase_name}.states:time",
            phase.interp("time", [time_guesses[idx], time_guesses[idx+1]]),
            units="s",
        )

        self.final_setup()

    def run_aviary_problem(self,
                           record_filename="aviary_history.db",
                           optimization_history_filename=None,
                           restart_filename=None, suppress_solver_print=True, run_driver=True, simulate=False, make_plots=True):
        """
        This function actually runs the Aviary problem, which could be a simulation, optimization, or a driver execution, depending on the arguments provided.

        Parameters
        ----------
        record_filename : str, optional
            The name of the database file where the solutions are to be recorded. The default is "aviary_history.db".
        optimization_history_filename : str, None
            The name of the database file where the driver iterations are to be recorded. The default is None.
        restart_filename : str, optional
            The name of the file that contains previously computed solutions which are to be used as starting points for this run. If it is None (default), no restart file will be used.
        suppress_solver_print : bool, optional
            If True (default), all solvers' print statements will be suppressed. Useful for deeply nested models with multiple solvers so the print statements don't overwhelm the output.
        run_driver : bool, optional
            If True (default), the driver (aka optimizer) will be executed. If False, the problem will be run through one pass -- equivalent to OpenMDAO's `run_model` behavior.
        simulate : bool, optional
            If True, an explicit Dymos simulation will be performed. The default is False.
        make_plots : bool, optional
            If True (default), Dymos html plots will be generated as part of the output.
        """

        if self.aviary_inputs.get_val('debug_mode'):
            self.final_setup()
            with open('input_list.txt', 'w') as outfile:
                self.model.list_inputs(out_stream=outfile)

        if suppress_solver_print:
            self.set_solver_print(level=0)

        if optimization_history_filename:
            recorder = om.SqliteRecorder(optimization_history_filename)
            self.driver.add_recorder(recorder)

        # and run mission, and dynamics
        if run_driver:
            failed = dm.run_problem(self, run_driver=run_driver, simulate=simulate, make_plots=make_plots,
                                    solution_record_file=record_filename, restart=restart_filename)
        else:
            # prevent UserWarning that is displayed when an event is triggered
            warnings.filterwarnings('ignore', category=UserWarning)
            failed = self.run_model()
            warnings.filterwarnings('default', category=UserWarning)

        if self.aviary_inputs.get_val('debug_mode'):
            with open('output_list.txt', 'w') as outfile:
                self.model.list_outputs(out_stream=outfile)

        return failed

    def _add_hybrid_objective(self, phase_info):
        phases = list(phase_info.keys())
        takeoff_mass = self.aviary_inputs.get_val(
            Mission.Design.GROSS_MASS, units='lbm')

        obj_comp = om.ExecComp(f"obj = -final_mass / {takeoff_mass} + final_time / 5.",
                               final_mass={"units": "lbm"},
                               final_time={"units": "h"})
        self.model.add_subsystem("obj_comp", obj_comp)

        final_phase_name = phases[-1]
        self.model.connect(f"traj.{final_phase_name}.timeseries.mass",
                           "obj_comp.final_mass", src_indices=[-1])
        self.model.connect(f"traj.{final_phase_name}.timeseries.time",
                           "obj_comp.final_time", src_indices=[-1])

    def _add_vrotate_comp(self):
        self.model.add_subsystem("vrot_comp", VRotateComp())
        self.model.connect('traj.groundroll.states:mass',
                           'vrot_comp.mass', src_indices=om.slicer[0, ...])

        vrot_eq_comp = self.model.add_subsystem("vrot_eq_comp", om.EQConstraintComp())
        vrot_eq_comp.add_eq_output("v_rotate_error", eq_units="kn",
                                   lhs_name="v_rot_computed", rhs_name="groundroll_v_final", add_constraint=True)

        self.model.connect('vrot_comp.Vrot', 'vrot_eq_comp.v_rot_computed')
        self.model.connect('traj.groundroll.timeseries.TAS',
                           'vrot_eq_comp.groundroll_v_final', src_indices=om.slicer[-1, ...])

    def _save_to_csv_file(self, filename):
        with open(filename, 'w', newline='') as csvfile:
            fieldnames = ['name', 'value', 'units']
            writer = csv.DictWriter(csvfile, fieldnames=fieldnames)

            for name, value_units in sorted(self.aviary_inputs):
                if 'engine_models' in name:
                    continue
                value, units = value_units
                writer.writerow({'name': name, 'value': value, 'units': units})

    def _get_all_subsystems(self, external_subsystems=None):
        all_subsystems = []
        if external_subsystems is None:
            all_subsystems.extend(self.pre_mission_info['external_subsystems'])
        else:
            all_subsystems.extend(external_subsystems)

        if self.engine_builder is not None:
            all_subsystems.append(self.engine_builder)

        return all_subsystems

    def _add_flops_landing_systems(self):
        landing_options = Landing(
            ref_wing_area=self.aviary_inputs.get_val(
                Aircraft.Wing.AREA, units='ft**2'),
            Cl_max_ldg=self.aviary_inputs.get_val(
                Mission.Landing.LIFT_COEFFICIENT_MAX)  # no units
        )

        landing = landing_options.build_phase(
            False,
        )
        self.model.add_subsystem(
            'landing', landing, promotes_inputs=['aircraft:*', 'mission:*'],
            promotes_outputs=['mission:*'])

        connect_takeoff_to_climb = not self.phase_info['climb']['user_options'].get(
            'add_initial_mass_constraint', True)

        if connect_takeoff_to_climb:
            self.model.connect(Mission.Takeoff.FINAL_MASS,
                               'traj.climb.initial_states:mass')
            self.model.connect(Mission.Takeoff.GROUND_DISTANCE,
                               'traj.climb.initial_states:range')
<<<<<<< HEAD
            # TODO: connect this correctly
            # mass is the most important to connect but these others should
            # be connected as well
            # self.model.connect(Mission.Takeoff.FINAL_VELOCITY,
            #                 'traj.climb.initial_states:mach')
            # self.model.connect(Mission.Takeoff.FINAL_ALTITUDE,
            #                 'traj.climb.controls:altitude')
=======
            if self.mission_method == "FLOPS":
                self.model.connect(Mission.Takeoff.FINAL_VELOCITY,
                                   'traj.climb.initial_states:velocity')
                self.model.connect(Mission.Takeoff.FINAL_ALTITUDE,
                                   'traj.climb.initial_states:altitude')
            else:
                pass
                # TODO: connect this correctly
                # mass is the most important to connect but these others should
                # be connected as well
                # self.model.connect(Mission.Takeoff.FINAL_VELOCITY,
                #                 'traj.climb.initial_states:mach')
                # self.model.connect(Mission.Takeoff.FINAL_ALTITUDE,
                #                 'traj.climb.controls:altitude')
>>>>>>> 3fe40990

        self.model.connect('traj.descent.states:mass',
                           Mission.Landing.TOUCHDOWN_MASS, src_indices=[-1])
        # TODO: approach velocity should likely be connected
<<<<<<< HEAD
        self.model.connect('traj.descent.control_values:altitude', Mission.Landing.INITIAL_ALTITUDE,
                           src_indices=[0])
=======
        if self.mission_method == "FLOPS":
            self.model.connect('traj.descent.states:altitude', Mission.Landing.INITIAL_ALTITUDE,
                               src_indices=[-1])
        else:
            self.model.connect('traj.descent.control_values:altitude', Mission.Landing.INITIAL_ALTITUDE,
                               src_indices=[0])
>>>>>>> 3fe40990

    def _add_gasp_landing_systems(self):
        self.model.add_subsystem(
            "landing",
            LandingSegment(
                **(self.ode_args)),
            promotes_inputs=['aircraft:*', 'mission:*'],
            promotes_outputs=['mission:*'],
        )

        self._add_fuel_reserve_component()

        self.model.add_subsystem(
            "fuel_burn",
            om.ExecComp(
                "overall_fuel = (1 + fuel_margin/100)*(takeoff_mass - final_mass) + reserve_fuel",
                takeoff_mass={"units": "lbm"},
                final_mass={"units": "lbm"},
                fuel_margin={"units": "unitless"},
                reserve_fuel={"units": "lbm"},
                overall_fuel={"units": "lbm"},
            ),
            promotes_inputs=[
                ("takeoff_mass", Mission.Summary.GROSS_MASS),
                ("fuel_margin", Aircraft.Fuel.FUEL_MARGIN),
                ("final_mass", Mission.Landing.TOUCHDOWN_MASS),
                ("reserve_fuel", Mission.Design.RESERVE_FUEL),
            ],
            promotes_outputs=[("overall_fuel", Mission.Summary.TOTAL_FUEL_MASS)],
        )

        self.model.add_subsystem(
            "fuel_obj",
            om.ExecComp(
                "reg_objective = overall_fuel/10000 + ascent_duration/30.",
                reg_objective={"val": 0.0, "units": "unitless"},
                ascent_duration={"units": "s", "shape": 1},
                overall_fuel={"units": "lbm"},
            ),
            promotes_inputs=[
                ("ascent_duration", Mission.Takeoff.ASCENT_DURATION),
                ("overall_fuel", Mission.Summary.TOTAL_FUEL_MASS),
            ],
            promotes_outputs=[("reg_objective", Mission.Objectives.FUEL)],
        )

        self.model.add_subsystem(
            "range_obj",
            om.ExecComp(
                "reg_objective = -actual_range/1000 + ascent_duration/30.",
                reg_objective={"val": 0.0, "units": "unitless"},
                ascent_duration={"units": "s", "shape": 1},
                actual_range={
                    "val": self.target_range, "units": "NM"},
            ),
            promotes_inputs=[
                ("actual_range", Mission.Summary.RANGE),
                ("ascent_duration", Mission.Takeoff.ASCENT_DURATION),
            ],
            promotes_outputs=[("reg_objective", Mission.Objectives.RANGE)],
        )

        self.model.add_subsystem(
            "range_constraint",
            om.ExecComp(
                "range_resid = target_range - actual_range",
                target_range={"val": self.target_range, "units": "NM"},
                actual_range={"val": self.target_range - 25, "units": "NM"},
                range_resid={"val": 30, "units": "NM"},
            ),
            promotes_inputs=[
                ("actual_range", Mission.Summary.RANGE),
                ("target_range", Mission.Design.RANGE),
            ],
            promotes_outputs=[
                ("range_resid", Mission.Constraints.RANGE_RESIDUAL)],
        )

    def _add_fuel_reserve_component(self, reserves_name=Mission.Design.RESERVE_FUEL):
        reserves_val = self.aviary_inputs.get_val(Aircraft.Design.RESERVES)
        if reserves_val <= 0:
            reserves_val = -reserves_val
            self.model.add_subsystem(
                "reserves_calc",
                om.ExecComp(
                    f"reserve_fuel = {reserves_val}*(takeoff_mass - final_mass)",
                    takeoff_mass={"units": "lbm"},
                    final_mass={"units": "lbm"},
                    reserve_fuel={"units": "lbm"}
                ),
                promotes_inputs=[
                    ("takeoff_mass", Mission.Summary.GROSS_MASS),
                    ("final_mass", Mission.Landing.TOUCHDOWN_MASS),
                ],
                promotes_outputs=[("reserve_fuel", reserves_name)],
            )
        elif reserves_val > 10:
            self.model.add_subsystem(
                "reserves_calc",
                om.ExecComp(
                    f"reserve_fuel = {reserves_val}",
                    reserve_fuel={"val": reserves_val, "units": "lbm"}
                ),
                promotes_outputs=[("reserve_fuel", reserves_name)],
            )
        else:
            raise ValueError('"aircraft:design:reserves" is not valid between 0 and 10.')<|MERGE_RESOLUTION|>--- conflicted
+++ resolved
@@ -1125,11 +1125,7 @@
         """
 
         if include_landing and self.post_mission_info['include_landing']:
-<<<<<<< HEAD
             if self.mission_method == "simple":
-=======
-            if self.mission_method == "FLOPS" or self.mission_method == "simple":
->>>>>>> 3fe40990
                 self._add_flops_landing_systems()
             elif self.mission_method == "GASP":
                 self._add_gasp_landing_systems()
@@ -2338,7 +2334,6 @@
                                'traj.climb.initial_states:mass')
             self.model.connect(Mission.Takeoff.GROUND_DISTANCE,
                                'traj.climb.initial_states:range')
-<<<<<<< HEAD
             # TODO: connect this correctly
             # mass is the most important to connect but these others should
             # be connected as well
@@ -2346,37 +2341,12 @@
             #                 'traj.climb.initial_states:mach')
             # self.model.connect(Mission.Takeoff.FINAL_ALTITUDE,
             #                 'traj.climb.controls:altitude')
-=======
-            if self.mission_method == "FLOPS":
-                self.model.connect(Mission.Takeoff.FINAL_VELOCITY,
-                                   'traj.climb.initial_states:velocity')
-                self.model.connect(Mission.Takeoff.FINAL_ALTITUDE,
-                                   'traj.climb.initial_states:altitude')
-            else:
-                pass
-                # TODO: connect this correctly
-                # mass is the most important to connect but these others should
-                # be connected as well
-                # self.model.connect(Mission.Takeoff.FINAL_VELOCITY,
-                #                 'traj.climb.initial_states:mach')
-                # self.model.connect(Mission.Takeoff.FINAL_ALTITUDE,
-                #                 'traj.climb.controls:altitude')
->>>>>>> 3fe40990
 
         self.model.connect('traj.descent.states:mass',
                            Mission.Landing.TOUCHDOWN_MASS, src_indices=[-1])
         # TODO: approach velocity should likely be connected
-<<<<<<< HEAD
         self.model.connect('traj.descent.control_values:altitude', Mission.Landing.INITIAL_ALTITUDE,
                            src_indices=[0])
-=======
-        if self.mission_method == "FLOPS":
-            self.model.connect('traj.descent.states:altitude', Mission.Landing.INITIAL_ALTITUDE,
-                               src_indices=[-1])
-        else:
-            self.model.connect('traj.descent.control_values:altitude', Mission.Landing.INITIAL_ALTITUDE,
-                               src_indices=[0])
->>>>>>> 3fe40990
 
     def _add_gasp_landing_systems(self):
         self.model.add_subsystem(
