--- conflicted
+++ resolved
@@ -3,26 +3,17 @@
 consistency and correctness.
 """
 import unittest
-import pkg_resources
 from copy import deepcopy
 
 from openmdao.utils.assert_utils import assert_near_equal
 
-<<<<<<< HEAD
 from aviary.interface.default_phase_info.gasp import phase_info as ph_in_gasp
 from aviary.interface.default_phase_info.gasp import phase_info_parameterization as phase_info_parameterization_gasp
-=======
-from aviary.interface.default_phase_info.height_energy import phase_info as ph_in_flops
-from aviary.interface.default_phase_info.height_energy import phase_info_parameterization as phase_info_parameterization_flops
-from aviary.interface.default_phase_info.two_dof import phase_info as ph_in_gasp
-from aviary.interface.default_phase_info.two_dof import phase_info_parameterization as phase_info_parameterization_gasp
->>>>>>> 2113a7d9
 from aviary.interface.methods_for_level2 import AviaryProblem
 
 from aviary.mission.flops_based.phases.phase_builder_base import \
     PhaseBuilderBase as PhaseBuilder, phase_info_to_builder
 # must keep this import to register the phase
-from aviary.mission.flops_based.phases.simple_energy_phase import EnergyPhase
 from aviary.variable_info.variables import Aircraft, Mission
 
 
@@ -85,15 +76,9 @@
                         raise RuntimeError(
                             f'value mismatch ({key}): {lhs_value} != {rhs_value}')
 
-<<<<<<< HEAD
     def test_default_phase_simple(self):
         """Tests the roundtrip conversion for default_phase_info.simple"""
         from aviary.interface.default_phase_info.simple import phase_info
-=======
-    def test_default_phase_flops(self):
-        """Tests the roundtrip conversion for default_phase_info.flops"""
-        from aviary.interface.default_phase_info.height_energy import phase_info
->>>>>>> 2113a7d9
         local_phase_info = deepcopy(phase_info)
         self._test_phase_info_dict(local_phase_info, 'cruise')
 
@@ -135,47 +120,6 @@
         assert_near_equal(prob.get_val("traj.cruise.rhs.mach")[0],
                           0.6)
 
-<<<<<<< HEAD
-=======
-    def test_phase_info_parameterization_flops(self):
-        phase_info = deepcopy(ph_in_flops)
-
-        prob = AviaryProblem()
-
-        prob.load_inputs("models/test_aircraft/aircraft_for_bench_FwFm.csv", phase_info)
-        prob.check_inputs()
-
-        # We can set some crazy vals, since we aren't going to optimize.
-        prob.aviary_inputs.set_val(Mission.Design.RANGE, 5000, 'km')
-        prob.aviary_inputs.set_val(Mission.Design.CRUISE_ALTITUDE, 31000, units='ft')
-        prob.aviary_inputs.set_val(Mission.Design.GROSS_MASS, 195000, 'lbm')
-        prob.aviary_inputs.set_val(Mission.Summary.CRUISE_MACH, 0.6, 'unitless')
-
-        prob.add_pre_mission_systems()
-        prob.add_phases(phase_info_parameterization=phase_info_parameterization_flops)
-        prob.add_post_mission_systems()
-
-        prob.link_phases()
-
-        prob.setup()
-        prob.set_initial_guesses()
-
-        prob.run_model()
-
-        assert_near_equal(prob.get_val("traj.descent.timeseries.input_values:states:range", units='km')[-1],
-                          5000.0 * 3378.7 / 3500)
-        assert_near_equal(prob.get_val("traj.cruise.timeseries.input_values:states:altitude", units='ft')[0],
-                          31000.0)
-        assert_near_equal(prob.get_val("traj.climb.timeseries.input_values:states:mass", units='lbm')[-1],
-                          195000.0 * 165000 / 175400)
-
-        # Mach enters as a constraint, so it won't impact openmdao outputs until successful optimization.
-        # So, to verify we are setting it, reach into internal constraint dicts.
-        # Order may change if more path constraints are added.
-        assert_near_equal(prob.model.traj.phases.cruise._path_constraints[1]['equals'],
-                          0.6)
-
->>>>>>> 2113a7d9
 
 # To run the tests
 if __name__ == '__main__':
