--- conflicted
+++ resolved
@@ -278,15 +278,9 @@
     "\n",
     "Example usage:\n",
     "```\n",
-<<<<<<< HEAD
     "`aviary convert_engine turbofan_23k_1.eng turbofan_23k_1_lbm_s.deck -f GASP` Convert a GASP based turbofan\n",
-    "`aviary convert_engine turbofan_22k.eng turbofan_22k.txt -f FLOPS` Convert a FLOPS based turbofan\n",
-    "`aviary convert_engine turboprop_4465hp.eng turboprop_4465hp.deck -f GASP_TP` Convert a GASP based turboprop\n",
-=======
-    "`aviary convert_engine -f GASP GASP_turbofan_23k_1.eng turbofan_23k_1_lbm_s.deck` Convert a GASP based turbofan\n",
     "`aviary convert_engine -f FLOPS turbofan_22k.eng turbofan_22k.txt` Convert a FLOPS based turbofan\n",
-    "`aviary convert_engine -f GASP_TP turboprop_4465hp.eng turboprop_4465hp.deck` Convert a GASP based turboprop\n",
->>>>>>> 78f90979
+    "`aviary convert_engine turboprop_4465hp.eng turboprop_4465hp.deck --data_format GASP_TP` Convert a GASP based turboprop\n",
     "```\n"
    ]
   },
