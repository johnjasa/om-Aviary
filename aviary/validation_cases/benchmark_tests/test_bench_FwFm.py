from copy import deepcopy
import os
import unittest

import numpy as np
from openmdao.utils.testing_utils import use_tempdirs

from aviary.interface.default_phase_info.height_energy import phase_info
from aviary.interface.methods_for_level1 import run_aviary
from aviary.validation_cases.benchmark_utils import \
    compare_against_expected_values


@use_tempdirs
class ProblemPhaseTestCase(unittest.TestCase):
    def bench_test_swap_4_FwFm(self):
<<<<<<< HEAD
        prob = run_aviary('models/test_aircraft/aircraft_for_bench_FwFm.csv', phase_info)
=======
        local_phase_info = deepcopy(phase_info)
        prob = run_aviary('models/test_aircraft/aircraft_for_bench_FwFm.csv',
                          local_phase_info,
                          mission_method="FLOPS", mass_method="FLOPS")
>>>>>>> 091fb869

        expected_dict = {}

        expected_dict['times'] = np.array([[120.],
                                           [163.76268404],
                                           [224.14625594],
                                           [243.25744998],
                                           [243.25744998],
                                           [336.40804126],
                                           [464.93684491],
                                           [505.61577182],
                                           [505.61577182],
                                           [626.46953842],
                                           [793.22306972],
                                           [845.99999224],
                                           [845.99999224],
                                           [966.85375884],
                                           [1133.60729014],
                                           [1186.38421266],
                                           [1186.38421266],
                                           [1279.53480393],
                                           [1408.06360758],
                                           [1448.74253449],
                                           [1448.74253449],
                                           [1492.50521853],
                                           [1552.88879042],
                                           [1571.99998447],
                                           [1571.99998447],
                                           [10224.87383109],
                                           [22164.07366288],
                                           [25942.78958866],
                                           [25942.78958866],
                                           [26009.11685074],
                                           [26100.63493484],
                                           [26129.60009555],
                                           [26129.60009555],
                                           [26265.05921709],
                                           [26451.96515722],
                                           [26511.12024823],
                                           [26511.12024823],
                                           [26672.16774132],
                                           [26894.38041154],
                                           [26964.7099619],
                                           [26964.7099619],
                                           [27100.16908344],
                                           [27287.07502357],
                                           [27346.23011458],
                                           [27346.23011458],
                                           [27412.55737667],
                                           [27504.07546076],
                                           [27533.04062147]])

        expected_dict['altitudes'] = np.array([[10.668],
                                               [0.],
                                               [1001.70617719],
                                               [1429.27176545],
                                               [1429.27176545],
                                               [3413.27102762],
                                               [5642.3831233],
                                               [6169.75300447],
                                               [6169.75300447],
                                               [7399.140983],
                                               [8514.78661356],
                                               [8803.21405264],
                                               [8803.21405264],
                                               [9373.68426297],
                                               [10020.99237958],
                                               [10196.42552457],
                                               [10196.42552457],
                                               [10451.72258036],
                                               [10652.38789684],
                                               [10668.],
                                               [10668.],
                                               [10660.42246376],
                                               [10656.16585151],
                                               [10668.],
                                               [10668.],
                                               [10668.],
                                               [10668.],
                                               [10668.],
                                               [10668.],
                                               [10668.],
                                               [10142.11478951],
                                               [9922.15743555],
                                               [9922.15743555],
                                               [8891.66886638],
                                               [7502.1861348],
                                               [7069.1900852],
                                               [7069.1900852],
                                               [5896.44637998],
                                               [4264.29354306],
                                               [3737.8471594],
                                               [3737.8471594],
                                               [2702.15624637],
                                               [1248.18960736],
                                               [793.03526817],
                                               [793.03526817],
                                               [345.06939295],
                                               [10.668],
                                               [10.668]])

        expected_dict['masses'] = np.array([[79303.30184763],
                                            [79221.39668215],
                                            [79075.19453181],
                                            [79028.6003426],
                                            [79028.6003426],
                                            [78828.82221909],
                                            [78613.60466821],
                                            [78557.84739563],
                                            [78557.84739563],
                                            [78411.06578989],
                                            [78238.0916773],
                                            [78186.75440341],
                                            [78186.75440341],
                                            [78077.23953313],
                                            [77938.37965175],
                                            [77896.59718975],
                                            [77896.59718975],
                                            [77825.81832958],
                                            [77732.75016916],
                                            [77704.11629998],
                                            [77704.11629998],
                                            [77673.32196072],
                                            [77630.75735319],
                                            [77617.25716885],
                                            [77617.25716885],
                                            [72178.78521803],
                                            [65072.41395049],
                                            [62903.84179505],
                                            [62903.84179505],
                                            [62896.27636813],
                                            [62888.3612195],
                                            [62885.93748938],
                                            [62885.93748938],
                                            [62874.48788511],
                                            [62857.70600096],
                                            [62852.13740881],
                                            [62852.13740881],
                                            [62835.97069937],
                                            [62810.37776063],
                                            [62801.1924259],
                                            [62801.1924259],
                                            [62781.32471014],
                                            [62748.91017128],
                                            [62737.32520462],
                                            [62737.32520462],
                                            [62723.59895849],
                                            [62703.94977811],
                                            [62697.71513264]])

        expected_dict['ranges'] = np.array([[1452.84514351],
                                            [6093.51223933],
                                            [15820.03029119],
                                            [19123.61258676],
                                            [19123.61258676],
                                            [36374.65336952],
                                            [61265.3984918],
                                            [69106.49687132],
                                            [69106.49687132],
                                            [92828.04820577],
                                            [126824.13801408],
                                            [138011.02420534],
                                            [138011.02420534],
                                            [164027.18014424],
                                            [200524.66550565],
                                            [212113.49107256],
                                            [212113.49107256],
                                            [232622.50720766],
                                            [261189.53466522],
                                            [270353.40501262],
                                            [270353.40501262],
                                            [280350.48472685],
                                            [294356.27080588],
                                            [298832.61221641],
                                            [298832.61221641],
                                            [2325837.11255987],
                                            [5122689.60556392],
                                            [6007883.85695889],
                                            [6007883.85695889],
                                            [6022237.43153219],
                                            [6039575.06318219],
                                            [6044873.89820027],
                                            [6044873.89820027],
                                            [6068553.1921364],
                                            [6099290.23732297],
                                            [6108673.67260778],
                                            [6108673.67260778],
                                            [6133535.09572671],
                                            [6166722.19545137],
                                            [6177077.72115854],
                                            [6177077.72115854],
                                            [6197011.1330154],
                                            [6224357.63792683],
                                            [6232920.45309764],
                                            [6232920.45309764],
                                            [6242332.46480721],
                                            [6254144.50957549],
                                            [6257352.4]])

        expected_dict['velocities'] = np.array([[69.30879167],
                                                [137.49019035],
                                                [174.54683946],
                                                [179.28863383],
                                                [179.28863383],
                                                [191.76748742],
                                                [194.33322917],
                                                [194.52960387],
                                                [194.52960387],
                                                [199.01184603],
                                                [209.81696863],
                                                [212.86546124],
                                                [212.86546124],
                                                [217.37467051],
                                                [219.67762167],
                                                [219.97194272],
                                                [219.97194272],
                                                [220.67963782],
                                                [224.38113484],
                                                [226.77184704],
                                                [226.77184704],
                                                [230.01128033],
                                                [233.72454583],
                                                [234.25795132],
                                                [234.25795132],
                                                [234.25795132],
                                                [234.25795132],
                                                [234.25795132],
                                                [234.25795132],
                                                [201.23881],
                                                [182.84158341],
                                                [180.10650108],
                                                [180.10650108],
                                                [169.77497514],
                                                [159.59034446],
                                                [157.09907013],
                                                [157.09907013],
                                                [151.659491],
                                                [147.52098882],
                                                [147.07683999],
                                                [147.07683999],
                                                [147.05392009],
                                                [145.31556891],
                                                [143.47446173],
                                                [143.47446173],
                                                [138.99109332],
                                                [116.22447082],
                                                [102.07377559]])

        compare_against_expected_values(prob, expected_dict)


if __name__ == '__main__':
    test = ProblemPhaseTestCase()
    test.bench_test_swap_4_FwFm()<|MERGE_RESOLUTION|>--- conflicted
+++ resolved
@@ -14,14 +14,9 @@
 @use_tempdirs
 class ProblemPhaseTestCase(unittest.TestCase):
     def bench_test_swap_4_FwFm(self):
-<<<<<<< HEAD
-        prob = run_aviary('models/test_aircraft/aircraft_for_bench_FwFm.csv', phase_info)
-=======
         local_phase_info = deepcopy(phase_info)
         prob = run_aviary('models/test_aircraft/aircraft_for_bench_FwFm.csv',
-                          local_phase_info,
-                          mission_method="FLOPS", mass_method="FLOPS")
->>>>>>> 091fb869
+                          local_phase_info)
 
         expected_dict = {}
 
