<<<<<<< HEAD
import unittest
import dymos
from openmdao.utils.testing_utils import require_pyoptsparse, use_tempdirs
from packaging import version

from aviary.interface.methods_for_level2 import AviaryProblem
from aviary.interface.default_phase_info.two_dof import phase_info as two_dof_phase_info
from aviary.interface.default_phase_info.height_energy import phase_info as height_energy_phase_info
from aviary.interface.default_phase_info.solved import phase_info as solved_phase_info
from aviary.variable_info.enums import EquationsOfMotion
=======
from copy import deepcopy
import os
import unittest
from packaging import version

from openmdao.utils.testing_utils import require_pyoptsparse, use_tempdirs
import dymos

from aviary.interface.methods_for_level2 import AviaryProblem
from aviary.interface.default_phase_info.gasp import phase_info as gasp_phase_info
from aviary.interface.default_phase_info.flops import phase_info as flops_phase_info
from aviary.interface.default_phase_info.solved import phase_info as solved_phase_info
>>>>>>> 091fb869


class BaseProblemPhaseTestCase(unittest.TestCase):

<<<<<<< HEAD
    def build_and_run_problem(self, phase_info, input_filename, objective_type=None, mission_method=None):
=======
    def build_and_run_problem(self, phase_info, mission_method, mass_method, input_filename,
                              objective_type=None):
>>>>>>> 091fb869
        # Build problem
        prob = AviaryProblem()

        prob.load_inputs(input_filename, phase_info)

        prob.check_inputs()
        prob.add_pre_mission_systems()
        prob.add_phases()
        prob.add_post_mission_systems()
        prob.link_phases()
        prob.add_driver("SLSQP", max_iter=0)
        prob.add_design_variables()
        prob.add_objective(objective_type if objective_type else None)
        prob.setup()
        prob.set_initial_guesses()
        prob.run_aviary_problem("dymos_solution.db", make_plots=False)


@use_tempdirs
class TwoDOFZeroItersTestCase(BaseProblemPhaseTestCase):

    @require_pyoptsparse(optimizer="IPOPT")
<<<<<<< HEAD
    def test_2dof_zero_iters(self):
        self.build_and_run_problem(
            two_dof_phase_info, 'models/test_aircraft/aircraft_for_bench_GwGm.csv')
=======
    def test_gasp_zero_iters(self):
        local_phase_info = deepcopy(gasp_phase_info)
        self.build_and_run_problem(local_phase_info, "GASP",
                                   "GASP", 'models/test_aircraft/aircraft_for_bench_GwGm.csv')
>>>>>>> 091fb869


@use_tempdirs
class HEZeroItersTestCase(BaseProblemPhaseTestCase):

    @require_pyoptsparse(optimizer="IPOPT")
<<<<<<< HEAD
    def test_height_energy_zero_iters(self):
        self.build_and_run_problem(
            height_energy_phase_info, 'models/test_aircraft/aircraft_for_bench_FwFm.csv')
=======
    def test_flops_zero_iters(self):
        local_phase_info = deepcopy(flops_phase_info)
        self.build_and_run_problem(local_phase_info, "FLOPS",
                                   "FLOPS", 'models/test_aircraft/aircraft_for_bench_FwFm.csv')
>>>>>>> 091fb869


@unittest.skipIf(version.parse(dymos.__version__) <= version.parse("1.8.0"),
                 "Older version of Dymos treats non-time integration variables differently.")
@use_tempdirs
class SolvedProblemTestCase(BaseProblemPhaseTestCase):

    @require_pyoptsparse(optimizer="IPOPT")
    def test_zero_iters_solved(self):
        # Modify Aviary inputs before running the common operations
<<<<<<< HEAD
        self.build_and_run_problem(
            solved_phase_info, 'models/test_aircraft/aircraft_for_bench_GwGm_solved.csv', objective_type="hybrid_objective")
=======
        local_phase_info = deepcopy(solved_phase_info)
        self.build_and_run_problem(local_phase_info, "solved",
                                   "GASP", 'models/test_aircraft/aircraft_for_bench_GwGm.csv',
                                   objective_type="hybrid_objective")
>>>>>>> 091fb869


if __name__ == "__main__":
    # unittest.main()
    test = SolvedProblemTestCase()
    test.test_zero_iters_solved()<|MERGE_RESOLUTION|>--- conflicted
+++ resolved
@@ -1,15 +1,3 @@
-<<<<<<< HEAD
-import unittest
-import dymos
-from openmdao.utils.testing_utils import require_pyoptsparse, use_tempdirs
-from packaging import version
-
-from aviary.interface.methods_for_level2 import AviaryProblem
-from aviary.interface.default_phase_info.two_dof import phase_info as two_dof_phase_info
-from aviary.interface.default_phase_info.height_energy import phase_info as height_energy_phase_info
-from aviary.interface.default_phase_info.solved import phase_info as solved_phase_info
-from aviary.variable_info.enums import EquationsOfMotion
-=======
 from copy import deepcopy
 import os
 import unittest
@@ -19,20 +7,15 @@
 import dymos
 
 from aviary.interface.methods_for_level2 import AviaryProblem
-from aviary.interface.default_phase_info.gasp import phase_info as gasp_phase_info
-from aviary.interface.default_phase_info.flops import phase_info as flops_phase_info
+from aviary.interface.default_phase_info.two_dof import phase_info as two_dof_phase_info
+from aviary.interface.default_phase_info.height_energy import phase_info as height_energy_phase_info
 from aviary.interface.default_phase_info.solved import phase_info as solved_phase_info
->>>>>>> 091fb869
+from aviary.variable_info.enums import EquationsOfMotion
 
 
 class BaseProblemPhaseTestCase(unittest.TestCase):
 
-<<<<<<< HEAD
-    def build_and_run_problem(self, phase_info, input_filename, objective_type=None, mission_method=None):
-=======
-    def build_and_run_problem(self, phase_info, mission_method, mass_method, input_filename,
-                              objective_type=None):
->>>>>>> 091fb869
+    def build_and_run_problem(self, input_filename, phase_info, objective_type=None):
         # Build problem
         prob = AviaryProblem()
 
@@ -55,32 +38,20 @@
 class TwoDOFZeroItersTestCase(BaseProblemPhaseTestCase):
 
     @require_pyoptsparse(optimizer="IPOPT")
-<<<<<<< HEAD
-    def test_2dof_zero_iters(self):
-        self.build_and_run_problem(
-            two_dof_phase_info, 'models/test_aircraft/aircraft_for_bench_GwGm.csv')
-=======
     def test_gasp_zero_iters(self):
-        local_phase_info = deepcopy(gasp_phase_info)
-        self.build_and_run_problem(local_phase_info, "GASP",
-                                   "GASP", 'models/test_aircraft/aircraft_for_bench_GwGm.csv')
->>>>>>> 091fb869
+        local_phase_info = deepcopy(two_dof_phase_info)
+        self.build_and_run_problem('models/test_aircraft/aircraft_for_bench_GwGm.csv',
+                                   local_phase_info)
 
 
 @use_tempdirs
 class HEZeroItersTestCase(BaseProblemPhaseTestCase):
 
     @require_pyoptsparse(optimizer="IPOPT")
-<<<<<<< HEAD
     def test_height_energy_zero_iters(self):
-        self.build_and_run_problem(
-            height_energy_phase_info, 'models/test_aircraft/aircraft_for_bench_FwFm.csv')
-=======
-    def test_flops_zero_iters(self):
-        local_phase_info = deepcopy(flops_phase_info)
-        self.build_and_run_problem(local_phase_info, "FLOPS",
-                                   "FLOPS", 'models/test_aircraft/aircraft_for_bench_FwFm.csv')
->>>>>>> 091fb869
+        local_phase_info = deepcopy(height_energy_phase_info)
+        self.build_and_run_problem('models/test_aircraft/aircraft_for_bench_FwFm.csv',
+                                   local_phase_info)
 
 
 @unittest.skipIf(version.parse(dymos.__version__) <= version.parse("1.8.0"),
@@ -91,15 +62,9 @@
     @require_pyoptsparse(optimizer="IPOPT")
     def test_zero_iters_solved(self):
         # Modify Aviary inputs before running the common operations
-<<<<<<< HEAD
-        self.build_and_run_problem(
-            solved_phase_info, 'models/test_aircraft/aircraft_for_bench_GwGm_solved.csv', objective_type="hybrid_objective")
-=======
         local_phase_info = deepcopy(solved_phase_info)
-        self.build_and_run_problem(local_phase_info, "solved",
-                                   "GASP", 'models/test_aircraft/aircraft_for_bench_GwGm.csv',
-                                   objective_type="hybrid_objective")
->>>>>>> 091fb869
+        self.build_and_run_problem('models/test_aircraft/aircraft_for_bench_GwGm_solved.csv',
+                                   local_phase_info, objective_type="hybrid_objective")
 
 
 if __name__ == "__main__":
