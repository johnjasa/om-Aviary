--- conflicted
+++ resolved
@@ -15,8 +15,6 @@
 Once you have cloned the Aviary repo, change directories into the top-level Aviary folder (not within the `aviary` folder) and run the following command:
 
     pip install .
-<<<<<<< HEAD
-=======
 
 If you want to also run the Aviary test suite (this is not strictly necessary), you can instead run:
 
@@ -25,7 +23,6 @@
 If you also want to install all packages used for the Aviary tests _and_ external subsystem examples, you can instead run:
 
     pip install .[all]
->>>>>>> 42b92064
 
 ## Documentation
 
@@ -41,13 +38,9 @@
 
 ## Visualization
 
-<<<<<<< HEAD
-To create XDSM visualizations of some of the Aviary code, run the `run_all.py` utility script within the `aviary/xdsm` directory.
-=======
 To create XDSM visualizations of some of the Aviary code, you can run the `run_all.py` utility script within the `aviary/xdsm` directory.
 This is not strictly necessary but is used in some of the unit tests.
 This requires installing Aviary with the `[test]` or `[all]` options as described above.
->>>>>>> 42b92064
 
 ## Validation
 
